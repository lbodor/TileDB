--- conflicted
+++ resolved
@@ -76,8 +76,8 @@
    */
   bool serialize_query_ = false;
 
-  bool use_outside_subarray_ =
-      false;  // as in separate subarray prepared 'outside' of a query
+  // use separate subarray prepared 'outside' of a query
+  bool use_external_subarray_ = false;
 
   // TileDB context and VFS
   tiledb_ctx_t* ctx_;
@@ -988,12 +988,43 @@
   rc = tiledb_query_set_layout(ctx_, query, query_layout);
   REQUIRE(rc == TILEDB_OK);
 
-  if (!use_outside_subarray_) {
+  auto proc_query = [&](unsigned i) -> void {
+    rc = tiledb_query_submit_async(ctx_, query, NULL, NULL);
+    REQUIRE(rc == TILEDB_OK);
+    // Cancel it immediately.
+    if (i < num_writes - 1) {
+      rc = tiledb_ctx_cancel_tasks(ctx_);
+      REQUIRE(rc == TILEDB_OK);
+    }
+
+    tiledb_query_status_t status;
+    do {
+      rc = tiledb_query_get_status(ctx_, query, &status);
+      CHECK(rc == TILEDB_OK);
+    } while (status != TILEDB_COMPLETED && status != TILEDB_FAILED);
+    CHECK((status == TILEDB_COMPLETED || status == TILEDB_FAILED));
+
+    // If it failed, run it again.
+    if (status == TILEDB_FAILED) {
+      rc = tiledb_query_submit_async(ctx_, query, NULL, NULL);
+      CHECK(rc == TILEDB_OK);
+      do {
+        rc = tiledb_query_get_status(ctx_, query, &status);
+        CHECK(rc == TILEDB_OK);
+      } while (status != TILEDB_COMPLETED && status != TILEDB_FAILED);
+    }
+    REQUIRE(status == TILEDB_COMPLETED);
+  };
+
+  if (!use_external_subarray_) {
     // Submit the same query several times, some may be duplicates, some may
     // be cancelled, it doesn't matter since it's all the same data being
     // written.
     // TODO: this doesn't trigger the cancelled path very often.
     for (unsigned i = 0; i < num_writes; i++) {
+#if 01
+      proc_query(i);
+#else
       rc = tiledb_query_submit_async(ctx_, query, NULL, NULL);
       REQUIRE(rc == TILEDB_OK);
       // Cancel it immediately.
@@ -1019,6 +1050,7 @@
         } while (status != TILEDB_COMPLETED && status != TILEDB_FAILED);
       }
       REQUIRE(status == TILEDB_COMPLETED);
+#endif
     }
 
     rc = tiledb_query_finalize(ctx_, query);
@@ -1033,6 +1065,9 @@
     for (unsigned i = 0; i < num_writes; i++) {
       rc = tiledb_query_set_subarray_t(ctx_, query, query_subarray);
       CHECK(rc == TILEDB_OK);
+#if 01
+      proc_query(i);
+#else
       rc = tiledb_query_submit_async(ctx_, query, NULL, NULL);
       REQUIRE(rc == TILEDB_OK);
       // Cancel it immediately.
@@ -1058,6 +1093,7 @@
         } while (status != TILEDB_COMPLETED && status != TILEDB_FAILED);
       }
       REQUIRE(status == TILEDB_COMPLETED);
+#endif
     }
 
     rc = tiledb_query_finalize(ctx_, query);
@@ -3115,25 +3151,13 @@
         uint64_t* buff_size;
         uint64_t* offset_buff;
         uint64_t* offset_buff_size;
-<<<<<<< HEAD
         REQUIRE_SAFE(
-            tiledb_query_get_buffer_var(
-                ctx_,
-                new_query,
-                name,
-                &offset_buff,
-                &offset_buff_size,
-                &buff,
-                &buff_size) == TILEDB_OK);
-=======
-        REQUIRE(
             tiledb_query_get_data_buffer(
                 ctx_, new_query, name, &buff, &buff_size) == TILEDB_OK);
         REQUIRE(
             tiledb_query_get_offsets_buffer(
                 ctx_, new_query, name, &offset_buff, &offset_buff_size) ==
             TILEDB_OK);
->>>>>>> ea2292d1
         // Buffers will always be null after deserialization on server side
         REQUIRE_SAFE(buff == nullptr);
         REQUIRE_SAFE(offset_buff == nullptr);
@@ -3145,38 +3169,20 @@
           to_free.push_back(buff);
           to_free.push_back(offset_buff);
 
-<<<<<<< HEAD
           REQUIRE_SAFE(
-              tiledb_query_set_buffer_var(
-                  ctx_,
-                  new_query,
-                  name,
-                  offset_buff,
-                  offset_buff_size,
-                  buff,
-                  buff_size) == TILEDB_OK);
-=======
-          REQUIRE(
               tiledb_query_set_data_buffer(
                   ctx_, new_query, name, buff, buff_size) == TILEDB_OK);
           REQUIRE(
               tiledb_query_set_offsets_buffer(
                   ctx_, new_query, name, offset_buff, offset_buff_size) ==
               TILEDB_OK);
->>>>>>> ea2292d1
         }
       } else {
         void* buff;
         uint64_t* buff_size;
-<<<<<<< HEAD
         REQUIRE_SAFE(
-            tiledb_query_get_buffer(ctx_, new_query, name, &buff, &buff_size) ==
-            TILEDB_OK);
-=======
-        REQUIRE(
             tiledb_query_get_data_buffer(
                 ctx_, new_query, name, &buff, &buff_size) == TILEDB_OK);
->>>>>>> ea2292d1
         // Buffers will always be null after deserialization on server side
         REQUIRE_SAFE(buff == nullptr);
         if (buff_size != nullptr) {
@@ -3184,15 +3190,9 @@
           // appropriate size.
           buff = std::malloc(*buff_size);
           to_free.push_back(buff);
-<<<<<<< HEAD
           REQUIRE_SAFE(
-              tiledb_query_set_buffer(ctx_, new_query, name, buff, buff_size) ==
-              TILEDB_OK);
-=======
-          REQUIRE(
               tiledb_query_set_data_buffer(
                   ctx_, new_query, name, buff, buff_size) == TILEDB_OK);
->>>>>>> ea2292d1
         }
       }
 
@@ -3202,24 +3202,14 @@
     // Repeat for coords
     void* buff;
     uint64_t* buff_size;
-<<<<<<< HEAD
     REQUIRE_SAFE(
-        tiledb_query_get_buffer(
-=======
-    REQUIRE(
         tiledb_query_get_data_buffer(
->>>>>>> ea2292d1
             ctx_, new_query, TILEDB_COORDS, &buff, &buff_size) == TILEDB_OK);
     if (buff_size != nullptr) {
       buff = std::malloc(*buff_size);
       to_free.push_back(buff);
-<<<<<<< HEAD
       REQUIRE_SAFE(
-          tiledb_query_set_buffer(
-=======
-      REQUIRE(
           tiledb_query_set_data_buffer(
->>>>>>> ea2292d1
               ctx_, new_query, TILEDB_COORDS, buff, buff_size) == TILEDB_OK);
     }
 
@@ -3241,15 +3231,9 @@
 
       void* buff;
       uint64_t* buff_size;
-<<<<<<< HEAD
       REQUIRE_SAFE(
-          tiledb_query_get_buffer(ctx_, new_query, name, &buff, &buff_size) ==
-          TILEDB_OK);
-=======
-      REQUIRE(
           tiledb_query_get_data_buffer(
               ctx_, new_query, name, &buff, &buff_size) == TILEDB_OK);
->>>>>>> ea2292d1
       // Buffers will always be null after deserialization on server side
       REQUIRE_SAFE(buff == nullptr);
       if (buff_size != nullptr) {
@@ -3257,15 +3241,9 @@
         // appropriate size.
         buff = std::malloc(*buff_size);
         to_free.push_back(buff);
-<<<<<<< HEAD
         REQUIRE_SAFE(
-            tiledb_query_set_buffer(ctx_, new_query, name, buff, buff_size) ==
-            TILEDB_OK);
-=======
-        REQUIRE(
             tiledb_query_set_data_buffer(
                 ctx_, new_query, name, buff, buff_size) == TILEDB_OK);
->>>>>>> ea2292d1
       }
       tiledb_dimension_free(&dim);
     }
@@ -3423,20 +3401,20 @@
     "[capi], [dense], [async], [cancel]") {
   SECTION("- No serialization nor outisde subarray") {
     serialize_query_ = false;
-    use_outside_subarray_ = false;
+    use_external_subarray_ = false;
   }
   SECTION("- Serialization, no outside subarray") {
     serialize_query_ = true;
-    use_outside_subarray_ = false;
+    use_external_subarray_ = false;
   }
 
   SECTION("- no serialization, with outside subarray") {
     serialize_query_ = false;
-    use_outside_subarray_ = true;
+    use_external_subarray_ = true;
   }
   SECTION("- Serialization, with outside subarray") {
     serialize_query_ = true;
-    use_outside_subarray_ = true;
+    use_external_subarray_ = true;
   }
 
   // TODO: refactor for each supported FS.
