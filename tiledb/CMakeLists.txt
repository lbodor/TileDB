--- conflicted
+++ resolved
@@ -616,12 +616,11 @@
   )
 endif()
 
-<<<<<<< HEAD
 target_link_libraries(TILEDB_CORE_OBJECTS_ILIB
   INTERFACE
   ${TILEDB_OPENSSL_LIBRARY_TARGETS}
 )
-=======
+
 if(TILEDB_ABSEIL)
   find_package(absl_EP REQUIRED)
 
@@ -631,7 +630,6 @@
     ${TILEDB_ABSL_LIBRARY_TARGETS}
   )
 endif()
->>>>>>> 51f9c8d1
 
 if (NOT WIN32)
   target_link_libraries(TILEDB_CORE_OBJECTS_ILIB
