--- conflicted
+++ resolved
@@ -130,6 +130,7 @@
     case FilterType::FILTER_CHECKSUM_MD5:
     case FilterType::FILTER_CHECKSUM_SHA256:
     case FilterType::INTERNAL_FILTER_AES_256_GCM:
+    case FilterType::FILTER_XOR:
       break;
   }
 
@@ -151,53 +152,7 @@
   for (unsigned i = 0; i < num_filters; i++) {
     const auto* filter = filter_pipeline->get_filter(i);
     auto filter_builder = filter_list_builder[i];
-<<<<<<< HEAD
-    filter_builder.setType(filter_type_str(filter->type()));
-
-    switch (filter->type()) {
-      case FilterType::FILTER_BIT_WIDTH_REDUCTION: {
-        uint32_t window;
-        RETURN_NOT_OK(
-            filter->get_option(FilterOption::BIT_WIDTH_MAX_WINDOW, &window));
-        auto data = filter_builder.initData();
-        data.setUint32(window);
-        break;
-      }
-      case FilterType::FILTER_POSITIVE_DELTA: {
-        uint32_t window;
-        RETURN_NOT_OK(filter->get_option(
-            FilterOption::POSITIVE_DELTA_MAX_WINDOW, &window));
-        auto data = filter_builder.initData();
-        data.setUint32(window);
-        break;
-      }
-      case FilterType::FILTER_GZIP:
-      case FilterType::FILTER_ZSTD:
-      case FilterType::FILTER_LZ4:
-      case FilterType::FILTER_RLE:
-      case FilterType::FILTER_BZIP2:
-      case FilterType::FILTER_DOUBLE_DELTA:
-      case FilterType::FILTER_DICTIONARY: {
-        int32_t level;
-        RETURN_NOT_OK(
-            filter->get_option(FilterOption::COMPRESSION_LEVEL, &level));
-        auto data = filter_builder.initData();
-        data.setInt32(level);
-        break;
-      }
-      case FilterType::FILTER_NONE:
-      case FilterType::FILTER_BITSHUFFLE:
-      case FilterType::FILTER_BYTESHUFFLE:
-      case FilterType::FILTER_CHECKSUM_MD5:
-      case FilterType::FILTER_CHECKSUM_SHA256:
-      case FilterType::INTERNAL_FILTER_AES_256_GCM:
-      case FilterType::FILTER_SCALE_FLOAT:
-      case FilterType::FILTER_XOR:
-        break;
-    }
-=======
     filter_to_capnp(filter, &filter_builder);
->>>>>>> 90f4b958
   }
 
   return Status::Ok();
