--- conflicted
+++ resolved
@@ -742,7 +742,6 @@
       const bool nullable) const;
 
   /**
-<<<<<<< HEAD
    * Computes a tile's Hilbert values for a tile.
    *
    * @param result_tiles Result tiles to process.
@@ -756,7 +755,8 @@
   void old_calculate_hilbert_values(
     const DomainBuffersView& domain_buffers,
     std::vector<uint64_t>& hilbert_values) const;
-=======
+    
+/**
    * Cache data to be used by dimension label code.
    *
    * @tparam Index type.
@@ -813,7 +813,6 @@
       Range& array_non_empty_domain,
       std::vector<const void*>& non_empty_domains,
       std::vector<uint64_t>& frag_first_array_tile_idx);
->>>>>>> 1cc0a6ac
 
  private:
   /**
@@ -833,22 +832,7 @@
   /* ********************************* */
 
   /**
-<<<<<<< HEAD
    * @brief Constructs the bitsort metadata object.
-=======
-   * Calculate Hilbert values. Used to pass in a Hilbert
-   * comparator to the read-reverse path.
-   *
-   * @param domain_buffers
-   * @param hilbert_values
-   */
-  void calculate_hilbert_values(
-      const DomainBuffersView& domain_buffers,
-      std::vector<uint64_t>& hilbert_values) const;
-
-  /**
-   * Constructs the bitsort metadata object.
->>>>>>> 1cc0a6ac
    *
    * @tparam CmpObject The comparator object being constructed.
    * @param tile Fixed tile that is being unfiltered.
