/**
 * @file   subarray.cc
 *
 * @section LICENSE
 *
 * The MIT License
 *
 * @copyright Copyright (c) 2017-2021 TileDB, Inc.
 *
 * Permission is hereby granted, free of charge, to any person obtaining a copy
 * of this software and associated documentation files (the "Software"), to deal
 * in the Software without restriction, including without limitation the rights
 * to use, copy, modify, merge, publish, distribute, sublicense, and/or sell
 * copies of the Software, and to permit persons to whom the Software is
 * furnished to do so, subject to the following conditions:
 *
 * The above copyright notice and this permission notice shall be included in
 * all copies or substantial portions of the Software.
 *
 * THE SOFTWARE IS PROVIDED "AS IS", WITHOUT WARRANTY OF ANY KIND, EXPRESS OR
 * IMPLIED, INCLUDING BUT NOT LIMITED TO THE WARRANTIES OF MERCHANTABILITY,
 * FITNESS FOR A PARTICULAR PURPOSE AND NONINFRINGEMENT. IN NO EVENT SHALL THE
 * AUTHORS OR COPYRIGHT HOLDERS BE LIABLE FOR ANY CLAIM, DAMAGES OR OTHER
 * LIABILITY, WHETHER IN AN ACTION OF CONTRACT, TORT OR OTHERWISE, ARISING FROM,
 * OUT OF OR IN CONNECTION WITH THE SOFTWARE OR THE USE OR OTHER DEALINGS IN
 * THE SOFTWARE.
 *
 * @section DESCRIPTION
 *
 * This file implements class Subarray.
 */

#include "tiledb/sm/subarray/subarray.h"
#include "tiledb/common/logger.h"
#include "tiledb/sm/array/array.h"
#include "tiledb/sm/array_schema/array_schema.h"
#include "tiledb/sm/array_schema/attribute.h"
#include "tiledb/sm/array_schema/dimension.h"
#include "tiledb/sm/array_schema/domain.h"
#include "tiledb/sm/enums/layout.h"
#include "tiledb/sm/enums/query_type.h"
#include "tiledb/sm/fragment/fragment_metadata.h"
#include "tiledb/sm/misc/parallel_functions.h"
#include "tiledb/sm/misc/utils.h"
#include "tiledb/sm/query/query.h"
#include "tiledb/sm/rest/rest_client.h"
#include "tiledb/sm/rtree/rtree.h"
#include "tiledb/sm/stats/global_stats.h"

#include <algorithm>
#include <cmath>
#include <iomanip>
#include <sstream>
#include <unordered_set>

using namespace tiledb::common;
using namespace tiledb::sm::stats;

namespace tiledb {
namespace sm {

/* ****************************** */
/*   CONSTRUCTORS & DESTRUCTORS   */
/* ****************************** */

Subarray::Subarray()
    : array_(nullptr)
    , layout_(Layout::UNORDERED)
    , cell_order_(Layout::ROW_MAJOR)
    , est_result_size_computed_(false)
    , coalesce_ranges_(true) {
}

Subarray::Subarray(
    const Array* array,
    Stats* const parent_stats,
    const bool coalesce_ranges,
    StorageManager* storage_manager)
    : Subarray(
          array,
          Layout::UNORDERED,
          parent_stats,
          coalesce_ranges,
          storage_manager) {
}

Subarray::Subarray(
    const Array* const array,
    const Layout layout,
    Stats* const parent_stats,
    const bool coalesce_ranges,
    StorageManager* storage_manager)
    : stats_(
          parent_stats ? parent_stats->create_child("Subarray") :
                         storage_manager ?
                         storage_manager->stats()->create_child("subSubarray") :
                         nullptr)
    , array_(array)
    , layout_(layout)
    , cell_order_(array_->array_schema()->cell_order())
    , est_result_size_computed_(false)
    , coalesce_ranges_(coalesce_ranges) {
  if (!parent_stats && !storage_manager)
    throw std::runtime_error(
        "Subarray(): missing parent_stats requires live storage_manager!");
  add_default_ranges();
  set_add_or_coalesce_range_func();
}

Subarray::Subarray(const Subarray& subarray)
    : Subarray() {
  // Make a deep-copy clone
  auto clone = subarray.clone();
  // Swap with the clone
  swap(clone);
}

Subarray::Subarray(Subarray&& subarray) noexcept
    : Subarray() {
  // Swap with the argument
  swap(subarray);
}

Subarray& Subarray::operator=(const Subarray& subarray) {
  // Make a deep-copy clone
  auto clone = subarray.clone();
  // Swap with the clone
  swap(clone);

  return *this;
}

Subarray& Subarray::operator=(Subarray&& subarray) noexcept {
  // Swap with the argument
  swap(subarray);

  return *this;
}

/* ****************************** */
/*               API              */
/* ****************************** */

Status Subarray::add_range(
    uint32_t dim_idx, Range&& range, const bool read_range_oob_error) {
  auto dim_num = array_->array_schema()->dim_num();
  if (dim_idx >= dim_num)
    return LOG_STATUS(Status::SubarrayError(
        "Cannot add range to dimension; Invalid dimension index"));

  // Must reset the result size and tile overlap
  est_result_size_computed_ = false;
  tile_overlap_.clear();

  // Remove the default range
  if (is_default_[dim_idx]) {
    ranges_[dim_idx].clear();
    is_default_[dim_idx] = false;
  }

  // Correctness checks
  auto dim = array_->array_schema()->dimension(dim_idx);
  if (!read_range_oob_error)
    RETURN_NOT_OK(dim->adjust_range_oob(&range));
  RETURN_NOT_OK(dim->check_range(range));

  // Add the range
  add_or_coalesce_range_func_[dim_idx](this, dim_idx, range);

  return Status::Ok();
}

Status Subarray::add_range_unsafe(uint32_t dim_idx, const Range& range) {
  // Must reset the result size and tile overlap
  est_result_size_computed_ = false;
  tile_overlap_.clear();

  // Remove the default range
  if (is_default_[dim_idx]) {
    ranges_[dim_idx].clear();
    is_default_[dim_idx] = false;
  }

  // Add the range
  add_or_coalesce_range_func_[dim_idx](this, dim_idx, range);

  return Status::Ok();
}

Status Subarray::set_subarray(const void* subarray) {
  if (!array_->array_schema()->domain()->all_dims_same_type())
    return LOG_STATUS(
        Status::SubarrayError("Cannot set subarray; Function not applicable to "
                              "heterogeneous domains"));

  if (!array_->array_schema()->domain()->all_dims_fixed())
    return LOG_STATUS(
        Status::SubarrayError("Cannot set subarray; Function not applicable to "
                              "domains with variable-sized dimensions"));

  ranges_.clear();
  add_default_ranges();
  if (subarray != nullptr) {
    auto dim_num = array_->array_schema()->dim_num();
    auto s_ptr = (const unsigned char*)subarray;
    uint64_t offset = 0;
    for (unsigned d = 0; d < dim_num; ++d) {
      auto r_size = 2 * array_->array_schema()->dimension(d)->coord_size();
      Range range(&s_ptr[offset], r_size);
      RETURN_NOT_OK(this->add_range(d, std::move(range), err_on_range_oob_));
      offset += r_size;
    }
  }

  return Status::Ok();
}

Status Subarray::add_range(
    unsigned dim_idx, const void* start, const void* end, const void* stride) {
  if (dim_idx >= this->array_->array_schema()->dim_num())
    return LOG_STATUS(
        Status::SubarrayError("Cannot add range; Invalid dimension index"));

  QueryType array_query_type;
  RETURN_NOT_OK(array_->get_query_type(&array_query_type));
  if (array_query_type == tiledb::sm::QueryType::WRITE) {
    if (!array_->array_schema()->dense()) {
      return LOG_STATUS(Status::SubarrayError(
          "Adding a subarray range to a write query is not "
          "supported in sparse arrays"));
    }
    if (this->is_set(dim_idx))
      return LOG_STATUS(
          Status::SubarrayError("Cannot add range; Multi-range dense writes "
                                "are not supported"));
  }

  if (start == nullptr || end == nullptr)
    return LOG_STATUS(Status::SubarrayError("Cannot add range; Invalid range"));

  if (stride != nullptr)
    return LOG_STATUS(Status::SubarrayError(
        "Cannot add range; Setting range stride is currently unsupported"));

  if (this->array_->array_schema()->domain()->dimension(dim_idx)->var_size())
    return LOG_STATUS(
        Status::SubarrayError("Cannot add range; Range must be fixed-sized"));

  // Prepare a temp range
  std::vector<uint8_t> range;
  uint8_t coord_size =
      this->array_->array_schema()->dimension(dim_idx)->coord_size();
  range.resize(2 * coord_size);
  std::memcpy(&range[0], start, coord_size);
  std::memcpy(&range[coord_size], end, coord_size);

  // Add range
  return this->add_range(
      dim_idx, Range(&range[0], 2 * coord_size), err_on_range_oob_);
}

Status Subarray::add_range_by_name(
    const std::string& dim_name,
    const void* start,
    const void* end,
    const void* stride) {
  unsigned dim_idx;
  RETURN_NOT_OK(array_->array_schema()->domain()->get_dimension_index(
      dim_name, &dim_idx));

  return add_range(dim_idx, start, end, stride);
}

Status Subarray::add_range_var(
    unsigned dim_idx,
    const void* start,
    uint64_t start_size,
    const void* end,
    uint64_t end_size) {
  if (dim_idx >= array_->array_schema()->dim_num())
    return LOG_STATUS(
        Status::SubarrayError("Cannot add range; Invalid dimension index"));

<<<<<<< HEAD
  if (start == nullptr || end == nullptr)
    return LOG_STATUS(Status::SubarrayError("Cannot add range; Invalid range"));

  if (start_size == 0 || end_size == 0)
    return LOG_STATUS(Status::SubarrayError(
        "Cannot add range; Range start/end cannot have zero length"));

=======
  if ((start == nullptr && start_size != 0) ||
      (end == nullptr && end_size != 0))
    return LOG_STATUS(Status::SubarrayError("Cannot add range; Invalid range"));

>>>>>>> 88f17b78
  if (!array_->array_schema()->domain()->dimension(dim_idx)->var_size())
    return LOG_STATUS(Status::SubarrayError(
        "Cannot add range; Range must be variable-sized"));

  QueryType array_query_type;
  RETURN_NOT_OK(array_->get_query_type(&array_query_type));
  if (array_query_type == tiledb::sm::QueryType::WRITE)
    return LOG_STATUS(Status::SubarrayError(
        "Cannot add range; Function applicable only to reads"));

<<<<<<< HEAD
=======
  // Get read_range_oob config setting
  bool found = false;
  std::string read_range_oob = config_.get("sm.read_range_oob", &found);
  assert(found);

  if (read_range_oob != "error" && read_range_oob != "warn")
    return LOG_STATUS(Status::SubarrayError(
        "Invalid value " + read_range_oob +
        " for sm.read_range_obb. Acceptable values are 'error' or 'warn'."));

>>>>>>> 88f17b78
  // Add range
  Range r;
  r.set_range_var(start, start_size, end, end_size);
  return this->add_range(dim_idx, std::move(r), err_on_range_oob_);
}

Status Subarray::add_range_var_by_name(
    const std::string& dim_name,
    const void* start,
    uint64_t start_size,
    const void* end,
    uint64_t end_size) {
  unsigned dim_idx;
  RETURN_NOT_OK(array_->array_schema()->domain()->get_dimension_index(
      dim_name, &dim_idx));

  return add_range_var(dim_idx, start, start_size, end, end_size);
}

Status Subarray::get_range_var(
    unsigned dim_idx, uint64_t range_idx, void* start, void* end) const {
  QueryType array_query_type;
  RETURN_NOT_OK(array_->get_query_type(&array_query_type));
  if (array_query_type == tiledb::sm::QueryType::WRITE)
    return LOG_STATUS(Status::SubarrayError(
        "Getting a var range for a write query is not applicable"));

  uint64_t start_size = 0;
  uint64_t end_size = 0;
  this->get_range_var_size(dim_idx, range_idx, &start_size, &end_size);

  const void* range_start;
  const void* range_end;
  const void* stride;
  RETURN_NOT_OK(
      get_range(dim_idx, range_idx, &range_start, &range_end, &stride));

  std::memcpy(start, range_start, start_size);
  std::memcpy(end, range_end, end_size);

  return Status::Ok();
}

Status Subarray::get_range_num_from_name(
    const std::string& dim_name, uint64_t* range_num) const {
  unsigned dim_idx;
  RETURN_NOT_OK(array_->array_schema()->domain()->get_dimension_index(
      dim_name, &dim_idx));

  return get_range_num(dim_idx, range_num);
}

Status Subarray::get_range(
    unsigned dim_idx,
    uint64_t range_idx,
    const void** start,
    const void** end,
    const void** stride) const {
  QueryType array_query_type;
  RETURN_NOT_OK(array_->get_query_type(&array_query_type));
  if (array_query_type == tiledb::sm::QueryType::WRITE) {
    if (!array_->array_schema()->dense())
      return LOG_STATUS(
          Status::SubarrayError("Getting a range from a write query is not "
                                "applicable to sparse arrays"));
  }

  *stride = nullptr;
  return this->get_range(dim_idx, range_idx, start, end);
}

Status Subarray::get_range_from_name(
    const std::string& dim_name,
    uint64_t range_idx,
    const void** start,
    const void** end,
    const void** stride) const {
  unsigned dim_idx;
  RETURN_NOT_OK(array_->array_schema()->domain()->get_dimension_index(
      dim_name, &dim_idx));

  return get_range(dim_idx, range_idx, start, end, stride);
}

Status Subarray::get_range_var_size_from_name(
    const std::string& dim_name,
    uint64_t range_idx,
    uint64_t* start_size,
    uint64_t* end_size) const {
  unsigned dim_idx;
  RETURN_NOT_OK(array_->array_schema()->domain()->get_dimension_index(
      dim_name, &dim_idx));

  return get_range_var_size(dim_idx, range_idx, start_size, end_size);
}

Status Subarray::get_range_var_from_name(
    const std::string& dim_name,
    uint64_t range_idx,
    void* start,
    void* end) const {
  unsigned dim_idx;
  RETURN_NOT_OK(array_->array_schema()->domain()->get_dimension_index(
      dim_name, &dim_idx));

  return get_range_var(dim_idx, range_idx, start, end);
}
const Array* Subarray::array() const {
  return array_;
}

uint64_t Subarray::cell_num() const {
  auto array_schema = array_->array_schema();
  unsigned dim_num = array_schema->dim_num();
  uint64_t ret = 1;
  for (unsigned d = 0; d < dim_num; ++d) {
    auto dim = array_schema->dimension(d);
    uint64_t num = 0;
    for (const auto& r : ranges_[d])
      num += dim->domain_range(r);
    ret = utils::math::safe_mul(ret, num);
  }

  return ret;
}

uint64_t Subarray::cell_num(uint64_t range_idx) const {
  uint64_t cell_num = 1, range;
  auto array_schema = array_->array_schema();
  unsigned dim_num = array_schema->dim_num();
  auto layout = (layout_ == Layout::UNORDERED) ? cell_order_ : layout_;
  uint64_t tmp_idx = range_idx;

  // Unary case or GLOBAL_ORDER
  if (range_num() == 1) {
    for (unsigned d = 0; d < dim_num; ++d) {
      range = array_schema->dimension(d)->domain_range(ranges_[d][0]);
      if (range == std::numeric_limits<uint64_t>::max())  // Overflow
        return range;

      cell_num = utils::math::safe_mul(range, cell_num);
      if (cell_num == std::numeric_limits<uint64_t>::max())  // Overflow
        return cell_num;
    }

    return cell_num;
  }

  // Non-unary case (range_offsets_ must be computed)
  if (layout == Layout::ROW_MAJOR) {
    assert(!range_offsets_.empty());
    for (unsigned d = 0; d < dim_num; ++d) {
      range = array_schema->dimension(d)->domain_range(
          ranges_[d][tmp_idx / range_offsets_[d]]);
      tmp_idx %= range_offsets_[d];
      if (range == std::numeric_limits<uint64_t>::max())  // Overflow
        return range;

      cell_num = utils::math::safe_mul(range, cell_num);
      if (cell_num == std::numeric_limits<uint64_t>::max())  // Overflow
        return cell_num;
    }
  } else if (layout == Layout::COL_MAJOR) {
    assert(!range_offsets_.empty());
    for (unsigned d = dim_num - 1;; --d) {
      range = array_schema->dimension(d)->domain_range(
          ranges_[d][tmp_idx / range_offsets_[d]]);
      tmp_idx %= range_offsets_[d];
      if (range == std::numeric_limits<uint64_t>::max())  // Overflow
        return range;

      cell_num = utils::math::safe_mul(range, cell_num);
      if (cell_num == std::numeric_limits<uint64_t>::max())  // Overflow
        return cell_num;

      if (d == 0)
        break;
    }
  } else {  // GLOBAL_ORDER handled above
    assert(false);
  }

  return cell_num;
}

uint64_t Subarray::cell_num(const std::vector<uint64_t>& range_coords) const {
  auto array_schema = array_->array_schema();
  auto dim_num = array_->array_schema()->dim_num();
  assert(dim_num == range_coords.size());

  uint64_t ret = 1;
  for (unsigned d = 0; d < dim_num; ++d) {
    auto dim = array_schema->dimension(d);
    ret = utils::math::safe_mul(
        ret, dim->domain_range(ranges_[d][range_coords[d]]));
    if (ret == std::numeric_limits<uint64_t>::max())  // Overflow
      return ret;
  }

  return ret;
}

void Subarray::clear() {
  ranges_.clear();
  range_offsets_.clear();
  est_result_size_computed_ = false;
  tile_overlap_.clear();
  add_or_coalesce_range_func_.clear();
}

void Subarray::clear_tile_overlap() {
  tile_overlap_.clear();
}

uint64_t Subarray::tile_overlap_byte_size() const {
  return tile_overlap_.byte_size();
}

bool Subarray::coincides_with_tiles() const {
  if (range_num() != 1)
    return false;

  auto dim_num = array_->array_schema()->dim_num();
  for (unsigned d = 0; d < dim_num; ++d) {
    auto dim = array_->array_schema()->dimension(d);
    if (!dim->coincides_with_tiles(ranges_[d][0]))
      return false;
  }

  return true;
}

template <class T>
Subarray Subarray::crop_to_tile(const T* tile_coords, Layout layout) const {
  Subarray ret(array_, layout, stats_->parent(), coalesce_ranges_);

  T new_range[2];
  bool overlaps;

  // Get tile subarray based on the input coordinates
  auto array_schema = array_->array_schema();
  std::vector<T> tile_subarray(2 * dim_num());
  array_schema->domain()->get_tile_subarray(tile_coords, &tile_subarray[0]);

  // Compute cropped subarray
  for (unsigned d = 0; d < dim_num(); ++d) {
    auto r_size = 2 * array_schema->dimension(d)->coord_size();
    for (size_t r = 0; r < ranges_[d].size(); ++r) {
      if (!is_default_[d]) {
        const auto& range = ranges_[d][r];
        utils::geometry::overlap(
            (const T*)range.data(),
            &tile_subarray[2 * d],
            1,
            new_range,
            &overlaps);

        if (overlaps)
          ret.add_range_unsafe(d, Range(new_range, r_size));
      }
    }
  }

  return ret;
}

uint32_t Subarray::dim_num() const {
  return array_->array_schema()->dim_num();
}

NDRange Subarray::domain() const {
  return array_->array_schema()->domain()->domain();
}

bool Subarray::empty() const {
  return range_num() == 0;
}

Status Subarray::get_query_type(QueryType* type) const {
  if (array_ == nullptr)
    return LOG_STATUS(Status::SubarrayError(
        "Cannot get query type from array; Invalid array"));

  return array_->get_query_type(type);
}

Status Subarray::get_range(
    uint32_t dim_idx, uint64_t range_idx, const Range** range) const {
  auto dim_num = array_->array_schema()->dim_num();
  if (dim_idx >= dim_num)
    return LOG_STATUS(
        Status::SubarrayError("Cannot get range; Invalid dimension index"));

  auto range_num = ranges_[dim_idx].size();
  if (range_idx >= range_num)
    return LOG_STATUS(
        Status::SubarrayError("Cannot get range; Invalid range index"));

  *range = &ranges_[dim_idx][range_idx];

  return Status::Ok();
}

Status Subarray::get_range(
    uint32_t dim_idx,
    uint64_t range_idx,
    const void** start,
    const void** end) const {
  auto dim_num = array_->array_schema()->dim_num();
  if (dim_idx >= dim_num)
    return LOG_STATUS(
        Status::SubarrayError("Cannot get range; Invalid dimension index"));

  auto range_num = ranges_[dim_idx].size();
  if (range_idx >= range_num)
    return LOG_STATUS(
        Status::SubarrayError("Cannot get range; Invalid range index"));

  *start = ranges_[dim_idx][range_idx].start();
  *end = ranges_[dim_idx][range_idx].end();

  return Status::Ok();
}

Status Subarray::get_range_var_size(
    uint32_t dim_idx,
    uint64_t range_idx,
    uint64_t* start,
    uint64_t* end) const {
  auto schema = array_->array_schema();
  auto dim_num = schema->dim_num();
  if (dim_idx >= dim_num)
    return LOG_STATUS(Status::SubarrayError(
        "Cannot get var range size; Invalid dimension index"));

  auto dim = schema->domain()->dimension(dim_idx);
  if (!dim->var_size())
    return LOG_STATUS(Status::SubarrayError(
        "Cannot get var range size; Dimension " + dim->name() +
        " is not var sized"));

  auto range_num = ranges_[dim_idx].size();
  if (range_idx >= range_num)
    return LOG_STATUS(Status::SubarrayError(
        "Cannot get var range size; Invalid range index"));

  *start = ranges_[dim_idx][range_idx].start_size();
  *end = ranges_[dim_idx][range_idx].end_size();

  return Status::Ok();
}

Status Subarray::get_range_num(uint32_t dim_idx, uint64_t* range_num) const {
  auto dim_num = array_->array_schema()->dim_num();
  if (dim_idx >= dim_num) {
    std::stringstream msg;
    msg << "Cannot get number of ranges for a dimension; "
           "Invalid dimension index "
        << dim_idx << " requested, " << dim_num - 1 << " max avail.";
    return LOG_STATUS(Status::SubarrayError(msg.str()));
  }

  QueryType array_query_type;
  RETURN_NOT_OK(array_->get_query_type(&array_query_type));
  if (array_query_type == tiledb::sm::QueryType::WRITE &&
      !array_->array_schema()->dense()) {
    return LOG_STATUS(
        Status::SubarrayError("Getting the number of ranges from a write query "
                              "is not applicable to sparse arrays"));
  }

  *range_num = ranges_[dim_idx].size();

  return Status::Ok();
}

Subarray Subarray::get_subarray(uint64_t start, uint64_t end) const {
  Subarray ret(array_, layout_, stats_->parent(), coalesce_ranges_);

  auto start_coords = get_range_coords(start);
  auto end_coords = get_range_coords(end);

  auto dim_num = this->dim_num();
  for (unsigned d = 0; d < dim_num; ++d) {
    if (!is_default_[d]) {
      for (uint64_t r = start_coords[d]; r <= end_coords[d]; ++r) {
        ret.add_range_unsafe(d, ranges_[d][r]);
      }
    }
  }

  ret.tile_overlap_ = tile_overlap_;
  ret.tile_overlap_.update_range(start, end);

  // Compute range offsets
  ret.compute_range_offsets();

  return ret;
}

bool Subarray::is_default(uint32_t dim_index) const {
  return is_default_[dim_index];
}

bool Subarray::is_set() const {
  for (auto d : is_default_)
    if (d == false)
      return true;
  return false;
}

int32_t Subarray::count_set_ranges() const {
  int32_t num_set = 0;
  for (auto d : is_default_)
    if (d == false)
      ++num_set;
  return num_set;
}

bool Subarray::is_set(unsigned dim_idx) const {
  assert(dim_idx < dim_num());
  return !is_default_[dim_idx];
}

bool Subarray::is_unary() const {
  if (range_num() != 1)
    return false;

  for (const auto& range : ranges_) {
    if (!range[0].unary())
      return false;
  }

  return true;
}

bool Subarray::is_unary(uint64_t range_idx) const {
  auto coords = get_range_coords(range_idx);
  auto dim_num = this->dim_num();

  for (unsigned d = 0; d < dim_num; ++d) {
    if (!ranges_[d][coords[d]].unary())
      return false;
  }

  return true;
}

void Subarray::set_is_default(uint32_t dim_index, bool is_default) {
  is_default_[dim_index] = is_default;
}

void Subarray::set_layout(Layout layout) {
  layout_ = layout;
}

Status Subarray::set_config(const Config& config) {
  config_ = config;

  QueryType array_query_type;
  RETURN_NOT_OK(array_->get_query_type(&array_query_type));

  if (array_query_type == tiledb::sm::QueryType::READ) {
    bool found = false;
    std::string read_range_oob_str = config.get("sm.read_range_oob", &found);
    assert(found);
    if (read_range_oob_str != "error" && read_range_oob_str != "warn")
      return LOG_STATUS(Status::SubarrayError(
          "Invalid value " + read_range_oob_str +
          " for sm.read_range_obb. Acceptable values are 'error' or 'warn'."));
    err_on_range_oob_ = read_range_oob_str == "error";
  }

  return Status::Ok();
};

const Config* Subarray::config() const {
  return &config_;
}

Status Subarray::set_coalesce_ranges(bool coalesce_ranges) {
  if (count_set_ranges())
    return LOG_STATUS(
        Status::SubarrayError("non-default ranges have been set, cannot change "
                              "coalesce_ranges setting!"));
  // trying to mimic conditions at ctor()
  coalesce_ranges_ = coalesce_ranges;
  ranges_.clear();
  add_default_ranges();
  set_add_or_coalesce_range_func();
  return Status::Ok();
}

Status Subarray::to_byte_vec(std::vector<uint8_t>* byte_vec) const {
  if (range_num() != 1)
    return LOG_STATUS(Status::SubarrayError(
        "Cannot export to byte vector; The subarray must be unary"));

  byte_vec->clear();

  for (const auto& r : ranges_) {
    auto offset = byte_vec->size();
    byte_vec->resize(offset + r[0].size());
    std::memcpy(&(*byte_vec)[offset], r[0].data(), r[0].size());
  }

  return Status::Ok();
}

Layout Subarray::layout() const {
  return layout_;
}

Status Subarray::get_est_result_size_internal(
    const char* name,
    uint64_t* size,
    const Config* const config,
    ThreadPool* const compute_tp) {
  // Check attribute/dimension name
  if (name == nullptr)
    return LOG_STATUS(
        Status::SubarrayError("Cannot get estimated result size; "
                              "Attribute/Dimension name cannot be null"));

  // Check size pointer
  if (size == nullptr)
    return LOG_STATUS(Status::SubarrayError(
        "Cannot get estimated result size; Input size cannot be null"));

  // Check if name is attribute or dimension
  const auto array_schema = array_->array_schema();
  const bool is_dim = array_schema->is_dim(name);
  const bool is_attr = array_schema->is_attr(name);

  // Check if attribute/dimension exists
  if (name != constants::coords && !is_dim && !is_attr)
    return LOG_STATUS(Status::SubarrayError(
        std::string("Cannot get estimated result size; Attribute/Dimension '") +
        name + "' does not exist"));

  // Check if the attribute/dimension is fixed-sized
  if (array_schema->var_size(name))
    return LOG_STATUS(
        Status::SubarrayError("Cannot get estimated result size; "
                              "Attribute/Dimension must be fixed-sized"));

  // Check if attribute/dimension is nullable
  if (array_schema->is_nullable(name))
    return LOG_STATUS(
        Status::SubarrayError("Cannot get estimated result size; "
                              "Attribute/Dimension must not be nullable"));

  // Compute tile overlap for each fragment
  RETURN_NOT_OK(compute_est_result_size(config, compute_tp));
  *size = static_cast<uint64_t>(std::ceil(est_result_size_[name].size_fixed_));

  // If the size is non-zero, ensure it is large enough to
  // contain at least one cell.
  const auto cell_size = array_schema->cell_size(name);
  if (*size > 0 && *size < cell_size)
    *size = cell_size;

  return Status::Ok();
}

Status Subarray::get_est_result_size(
    const char* name, uint64_t* size, StorageManager* storage_manager) {
  QueryType type;
  // Note: various items below expect array open, get_query_type() providing
  // that audit.
  RETURN_NOT_OK(array_->get_query_type(&type));

  if (type == QueryType::WRITE)
    return LOG_STATUS(Status::SubarrayError(
        "Cannot get estimated result size; Operation currently "
        "unsupported for write queries"));

  if (name == nullptr)
    return LOG_STATUS(Status::SubarrayError(
        "Cannot get estimated result size; Name cannot be null"));

  if (name == constants::coords &&
      !array_->array_schema()->domain()->all_dims_same_type())
    return LOG_STATUS(Status::SubarrayError(
        "Cannot get estimated result size; Not applicable to zipped "
        "coordinates in arrays with heterogeneous domain"));

  if (name == constants::coords &&
      !array_->array_schema()->domain()->all_dims_fixed())
    return LOG_STATUS(Status::SubarrayError(
        "Cannot get estimated result size; Not applicable to zipped "
        "coordinates in arrays with domains with variable-sized dimensions"));

  if (array_->array_schema()->is_nullable(name))
    return LOG_STATUS(Status::SubarrayError(
        std::string(
            "Cannot get estimated result size; Input attribute/dimension '") +
        name + "' is nullable"));

  if (array_->is_remote()) {
    return LOG_STATUS(Status::SubarrayError(
        std::string("Error in query estimate result size; remote/REST "
                    "array functionality not implemented.")));
  }

  return get_est_result_size_internal(
      name, size, &config_, storage_manager->compute_tp());
}

Status Subarray::get_est_result_size(
    const char* name,
    uint64_t* size_off,
    uint64_t* size_val,
    const Config* const config,
    ThreadPool* const compute_tp) {
  // Check attribute/dimension name
  if (name == nullptr)
    return LOG_STATUS(
        Status::SubarrayError("Cannot get estimated result size; "
                              "Attribute/Dimension name cannot be null"));

  // Check size pointer
  if (size_off == nullptr || size_val == nullptr)
    return LOG_STATUS(Status::SubarrayError(
        "Cannot get estimated result size; Input sizes cannot be null"));

  // Check if name is attribute or dimension
  const auto array_schema = array_->array_schema();
  const bool is_dim = array_schema->is_dim(name);
  const bool is_attr = array_schema->is_attr(name);

  // Check if attribute/dimension exists
  if (name != constants::coords && !is_dim && !is_attr)
    return LOG_STATUS(Status::SubarrayError(
        std::string("Cannot get estimated result size; Attribute/Dimension '") +
        name + "' does not exist"));

  // Check if the attribute/dimension is var-sized
  if (!array_schema->var_size(name))
    return LOG_STATUS(
        Status::SubarrayError("Cannot get estimated result size; "
                              "Attribute/Dimension must be var-sized"));

  // Check if attribute/dimension is nullable
  if (array_schema->is_nullable(name))
    return LOG_STATUS(
        Status::SubarrayError("Cannot get estimated result size; "
                              "Attribute/Dimension must not be nullable"));

  // Compute tile overlap for each fragment
  RETURN_NOT_OK(compute_est_result_size(config, compute_tp));
  *size_off =
      static_cast<uint64_t>(std::ceil(est_result_size_[name].size_fixed_));
  *size_val =
      static_cast<uint64_t>(std::ceil(est_result_size_[name].size_var_));

  // If the value size is non-zero, ensure both it and the offset size
  // are large enough to contain at least one cell. Otherwise, ensure
  // the offset size is also zero.
  if (*size_val > 0) {
    const auto off_cell_size = constants::cell_var_offset_size;
    if (*size_off < off_cell_size)
      *size_off = off_cell_size;

    const uint64_t val_cell_size = datatype_size(array_schema->type(name));
    if (*size_val < val_cell_size)
      *size_val = val_cell_size;
  } else {
    *size_off = 0;
  }

  return Status::Ok();
}

Status Subarray::get_est_result_size_nullable(
    const char* name,
    uint64_t* size,
    uint64_t* size_validity,
    const Config* const config,
    ThreadPool* const compute_tp) {
  // Check attribute/dimension name
  if (name == nullptr)
    return LOG_STATUS(
        Status::SubarrayError("Cannot get estimated result size; "
                              "Attribute name cannot be null"));

  // Check size pointer
  if (size == nullptr || size_validity == nullptr)
    return LOG_STATUS(Status::SubarrayError(
        "Cannot get estimated result size; Input sizes cannot be null"));

  // Check if name is attribute
  const auto array_schema = array_->array_schema();
  const bool is_attr = array_schema->is_attr(name);

  // Check if attribute exists
  if (!is_attr)
    return LOG_STATUS(Status::SubarrayError(
        std::string("Cannot get estimated result size; Attribute '") + name +
        "' does not exist"));

  // Check if the attribute is fixed-sized
  if (array_schema->var_size(name))
    return LOG_STATUS(
        Status::SubarrayError("Cannot get estimated result size; "
                              "Attribute must be fixed-sized"));

  // Check if attribute is nullable
  if (!array_schema->is_nullable(name))
    return LOG_STATUS(
        Status::SubarrayError("Cannot get estimated result size; "
                              "Attribute must be nullable"));

  if (array_->is_remote() && !this->est_result_size_computed()) {
    return LOG_STATUS(Status::SubarrayError(
        "Error in query estimate result size; unimplemented "
        "for nullable attributes in remote arrays."));
  }

  // Compute tile overlap for each fragment
  RETURN_NOT_OK(compute_est_result_size(config, compute_tp));
  *size = static_cast<uint64_t>(std::ceil(est_result_size_[name].size_fixed_));
  *size_validity =
      static_cast<uint64_t>(std::ceil(est_result_size_[name].size_validity_));

  // If the size is non-zero, ensure it is large enough to
  // contain at least one cell.
  const auto cell_size = array_schema->cell_size(name);
  if (*size > 0 && *size < cell_size) {
    *size = cell_size;
    *size_validity = 1;
  }

  return Status::Ok();
}

Status Subarray::get_est_result_size_nullable(
    const char* name,
    uint64_t* size_off,
    uint64_t* size_val,
    uint64_t* size_validity,
    const Config* const config,
    ThreadPool* const compute_tp) {
  // Check attribute/dimension name
  if (name == nullptr)
    return LOG_STATUS(
        Status::SubarrayError("Cannot get estimated result size; "
                              "Attribute name cannot be null"));

  // Check size pointer
  if (size_off == nullptr || size_val == nullptr || size_validity == nullptr)
    return LOG_STATUS(Status::SubarrayError(
        "Cannot get estimated result size; Input sizes cannot be null"));

  // Check if name is attribute
  const auto array_schema = array_->array_schema();
  const bool is_attr = array_schema->is_attr(name);

  // Check if attribute exists
  if (!is_attr)
    return LOG_STATUS(Status::SubarrayError(
        std::string("Cannot get estimated result size; Attribute '") + name +
        "' does not exist"));

  // Check if the attribute is var-sized
  if (!array_schema->var_size(name))
    return LOG_STATUS(
        Status::SubarrayError("Cannot get estimated result size; "
                              "Attribute must be var-sized"));

  // Check if attribute is nullable
  if (!array_schema->is_nullable(name))
    return LOG_STATUS(
        Status::SubarrayError("Cannot get estimated result size; "
                              "Attribute must be nullable"));

  if (array_->is_remote() && !this->est_result_size_computed()) {
    return LOG_STATUS(Status::SubarrayError(
        "Error in query estimate result size; unimplemented "
        "for nullable attributes in remote arrays."));
  }

  // Compute tile overlap for each fragment
  RETURN_NOT_OK(compute_est_result_size(config, compute_tp));
  *size_off =
      static_cast<uint64_t>(std::ceil(est_result_size_[name].size_fixed_));
  *size_val =
      static_cast<uint64_t>(std::ceil(est_result_size_[name].size_var_));
  *size_validity =
      static_cast<uint64_t>(std::ceil(est_result_size_[name].size_validity_));

  // If the value size is non-zero, ensure both it and the offset and
  // validity sizes are large enough to contain at least one cell. Otherwise,
  // ensure the offset and validity sizes are also zero.
  if (*size_val > 0) {
    const uint64_t off_cell_size = constants::cell_var_offset_size;
    if (*size_off < off_cell_size)
      *size_off = off_cell_size;

    const uint64_t val_cell_size = datatype_size(array_schema->type(name));
    if (*size_val < val_cell_size)
      *size_val = val_cell_size;

    const uint64_t validity_cell_size = constants::cell_validity_size;
    if (*size_validity < validity_cell_size)
      *size_validity = validity_cell_size;
  } else {
    *size_off = 0;
    *size_validity = 0;
  }

  return Status::Ok();
}

Status Subarray::get_max_memory_size(
    const char* name,
    uint64_t* size,
    const Config* const config,
    ThreadPool* const compute_tp) {
  // Check attribute/dimension name
  if (name == nullptr)
    return LOG_STATUS(Status::SubarrayError(
        "Cannot get max memory size; Attribute/Dimension cannot be null"));

  // Check size pointer
  if (size == nullptr)
    return LOG_STATUS(Status::SubarrayError(
        "Cannot get max memory size; Input size cannot be null"));

  // Check if name is attribute or dimension
  auto array_schema = array_->array_schema();
  bool is_dim = array_schema->is_dim(name);
  bool is_attr = array_schema->is_attr(name);

  // Check if attribute/dimension exists
  if (name != constants::coords && !is_dim && !is_attr)
    return LOG_STATUS(Status::SubarrayError(
        std::string("Cannot get max memory size; Attribute/Dimension '") +
        name + "' does not exist"));

  // Check if the attribute/dimension is fixed-sized
  if (name != constants::coords && array_schema->var_size(name))
    return LOG_STATUS(Status::SubarrayError(
        "Cannot get max memory size; Attribute/Dimension must be fixed-sized"));

  // Check if attribute/dimension is nullable
  if (array_schema->is_nullable(name))
    return LOG_STATUS(
        Status::SubarrayError("Cannot get estimated result size; "
                              "Attribute/Dimension must not be nullable"));

  // Compute tile overlap for each fragment
  compute_est_result_size(config, compute_tp);
  *size = max_mem_size_[name].size_fixed_;

  return Status::Ok();
}

Status Subarray::get_max_memory_size(
    const char* name,
    uint64_t* size_off,
    uint64_t* size_val,
    const Config* const config,
    ThreadPool* const compute_tp) {
  // Check attribute/dimension name
  if (name == nullptr)
    return LOG_STATUS(Status::SubarrayError(
        "Cannot get max memory size; Attribute/Dimension cannot be null"));

  // Check size pointer
  if (size_off == nullptr || size_val == nullptr)
    return LOG_STATUS(Status::SubarrayError(
        "Cannot get max memory size; Input sizes cannot be null"));

  // Check if name is attribute or dimension
  auto array_schema = array_->array_schema();
  bool is_dim = array_schema->is_dim(name);
  bool is_attr = array_schema->is_attr(name);

  // Check if attribute/dimension exists
  if (name != constants::coords && !is_dim && !is_attr)
    return LOG_STATUS(Status::SubarrayError(
        std::string("Cannot get max memory size; Attribute/Dimension '") +
        name + "' does not exist"));

  // Check if the attribute/dimension is var-sized
  if (!array_schema->var_size(name))
    return LOG_STATUS(Status::SubarrayError(
        "Cannot get max memory size; Attribute/Dimension must be var-sized"));

  // Check if attribute/dimension is nullable
  if (array_schema->is_nullable(name))
    return LOG_STATUS(
        Status::SubarrayError("Cannot get estimated result size; "
                              "Attribute/Dimension must not be nullable"));

  // Compute tile overlap for each fragment
  compute_est_result_size(config, compute_tp);
  *size_off = max_mem_size_[name].size_fixed_;
  *size_val = max_mem_size_[name].size_var_;

  return Status::Ok();
}

Status Subarray::get_max_memory_size_nullable(
    const char* name,
    uint64_t* size,
    uint64_t* size_validity,
    const Config* const config,
    ThreadPool* const compute_tp) {
  // Check attribute name
  if (name == nullptr)
    return LOG_STATUS(Status::SubarrayError(
        "Cannot get max memory size; Attribute cannot be null"));

  // Check size pointer
  if (size == nullptr || size_validity == nullptr)
    return LOG_STATUS(Status::SubarrayError(
        "Cannot get max memory size; Input sizes cannot be null"));

  // Check if name is attribute
  auto array_schema = array_->array_schema();
  bool is_attr = array_schema->is_attr(name);

  // Check if attribute exists
  if (!is_attr)
    return LOG_STATUS(Status::SubarrayError(
        std::string("Cannot get max memory size; Attribute '") + name +
        "' does not exist"));

  // Check if the attribute is fixed-sized
  if (array_schema->var_size(name))
    return LOG_STATUS(Status::SubarrayError(
        "Cannot get max memory size; Attribute must be fixed-sized"));

  // Check if attribute is nullable
  if (!array_schema->is_nullable(name))
    return LOG_STATUS(
        Status::SubarrayError("Cannot get estimated result size; "
                              "Attribute must be nullable"));

  // Compute tile overlap for each fragment
  compute_est_result_size(config, compute_tp);
  *size = max_mem_size_[name].size_fixed_;
  *size_validity = max_mem_size_[name].size_validity_;

  return Status::Ok();
}

Status Subarray::get_max_memory_size_nullable(
    const char* name,
    uint64_t* size_off,
    uint64_t* size_val,
    uint64_t* size_validity,
    const Config* const config,
    ThreadPool* const compute_tp) {
  // Check attribute/dimension name
  if (name == nullptr)
    return LOG_STATUS(Status::SubarrayError(
        "Cannot get max memory size; Attribute/Dimension cannot be null"));

  // Check size pointer
  if (size_off == nullptr || size_val == nullptr || size_validity == nullptr)
    return LOG_STATUS(Status::SubarrayError(
        "Cannot get max memory size; Input sizes cannot be null"));

  // Check if name is attribute or dimension
  auto array_schema = array_->array_schema();
  bool is_attr = array_schema->is_attr(name);

  // Check if attribute exists
  if (!is_attr)
    return LOG_STATUS(Status::SubarrayError(
        std::string("Cannot get max memory size; Attribute '") + name +
        "' does not exist"));

  // Check if the attribute is var-sized
  if (!array_schema->var_size(name))
    return LOG_STATUS(Status::SubarrayError(
        "Cannot get max memory size; Attribute/Dimension must be var-sized"));

  // Check if attribute is nullable
  if (!array_schema->is_nullable(name))
    return LOG_STATUS(
        Status::SubarrayError("Cannot get estimated result size; "
                              "Attribute must be nullable"));

  // Compute tile overlap for each fragment
  compute_est_result_size(config, compute_tp);
  *size_off = max_mem_size_[name].size_fixed_;
  *size_val = max_mem_size_[name].size_var_;
  *size_validity = max_mem_size_[name].size_validity_;

  return Status::Ok();
}

std::vector<uint64_t> Subarray::get_range_coords(uint64_t range_idx) const {
  std::vector<uint64_t> ret;

  uint64_t tmp_idx = range_idx;
  auto dim_num = this->dim_num();
  auto layout = (layout_ == Layout::UNORDERED) ? cell_order_ : layout_;

  if (layout == Layout::ROW_MAJOR) {
    for (unsigned i = 0; i < dim_num; ++i) {
      ret.push_back(tmp_idx / range_offsets_[i]);
      tmp_idx %= range_offsets_[i];
    }
  } else if (layout == Layout::COL_MAJOR) {
    for (unsigned i = dim_num - 1;; --i) {
      ret.push_back(tmp_idx / range_offsets_[i]);
      tmp_idx %= range_offsets_[i];
      if (i == 0)
        break;
    }
    std::reverse(ret.begin(), ret.end());
  } else {
    // Global order or Hilbert - single range
    assert(layout == Layout::GLOBAL_ORDER || layout == Layout::HILBERT);
    assert(range_num() == 1);
    for (unsigned i = 0; i < dim_num; ++i)
      ret.push_back(0);
  }

  return ret;
}

void Subarray::get_next_range_coords(
    std::vector<uint64_t>* range_coords) const {
  auto dim_num = array_->array_schema()->dim_num();
  auto layout = (layout_ == Layout::UNORDERED) ? cell_order_ : layout_;

  if (layout == Layout::ROW_MAJOR) {
    auto d = dim_num - 1;
    ++(*range_coords)[d];
    while ((*range_coords)[d] >= ranges_[d].size() && d != 0) {
      (*range_coords)[d] = 0;
      --d;
      ++(*range_coords)[d];
    }
  } else if (layout == Layout::COL_MAJOR) {
    auto d = (unsigned)0;
    ++(*range_coords)[d];
    while ((*range_coords)[d] >= ranges_[d].size() && d != dim_num - 1) {
      (*range_coords)[d] = 0;
      ++d;
      ++(*range_coords)[d];
    }
  } else {
    // Global order - noop
  }
}

uint64_t Subarray::range_idx(const std::vector<uint64_t>& range_coords) const {
  uint64_t ret = 0;
  auto dim_num = this->dim_num();
  for (unsigned i = 0; i < dim_num; ++i)
    ret += range_offsets_[i] * range_coords[i];

  return ret;
}

uint64_t Subarray::range_num() const {
  if (ranges_.empty())
    return 0;

  uint64_t ret = 1;
  for (const auto& r : ranges_) {
    ret *= r.size();
  }

  return ret;
}

NDRange Subarray::ndrange(uint64_t range_idx) const {
  NDRange ret;
  uint64_t tmp_idx = range_idx;
  auto dim_num = this->dim_num();
  auto layout = (layout_ == Layout::UNORDERED) ? cell_order_ : layout_;
  ret.reserve(dim_num);

  // Unary case or GLOBAL_ORDER
  if (range_idx == 0 && range_num() == 1) {
    for (unsigned d = 0; d < dim_num; ++d)
      ret.emplace_back(ranges_[d][0]);
    return ret;
  }

  // Non-unary case (range_offsets_ must be computed)
  if (layout == Layout::ROW_MAJOR) {
    assert(!range_offsets_.empty());
    for (unsigned d = 0; d < dim_num; ++d) {
      ret.emplace_back(ranges_[d][tmp_idx / range_offsets_[d]]);
      tmp_idx %= range_offsets_[d];
    }
  } else if (layout == Layout::COL_MAJOR) {
    assert(!range_offsets_.empty());
    for (unsigned d = dim_num - 1;; --d) {
      ret.emplace_back(ranges_[d][tmp_idx / range_offsets_[d]]);
      tmp_idx %= range_offsets_[d];
      if (d == 0)
        break;
    }
    std::reverse(ret.begin(), ret.end());
  } else {  // GLOBAL_ORDER handled above
    assert(false);
  }

  return ret;
}

NDRange Subarray::ndrange(const std::vector<uint64_t>& range_coords) const {
  auto dim_num = this->dim_num();
  NDRange ret;
  ret.reserve(dim_num);
  for (unsigned d = 0; d < dim_num; ++d)
    ret.emplace_back(ranges_[d][range_coords[d]]);
  return ret;
}

const std::vector<Range>& Subarray::ranges_for_dim(uint32_t dim_idx) const {
  return ranges_[dim_idx];
}

Status Subarray::set_ranges_for_dim(
    uint32_t dim_idx, const std::vector<Range>& ranges) {
  ranges_.resize(dim_idx + 1, std::vector<Range>());

  // Add each range individually so that contiguous
  // ranges may be coalesced.
  ranges_[dim_idx].clear();
  for (const auto& range : ranges)
    add_or_coalesce_range_func_[dim_idx](this, dim_idx, range);

  return Status::Ok();
}

Status Subarray::split(
    unsigned splitting_dim,
    const ByteVecValue& splitting_value,
    Subarray* r1,
    Subarray* r2) const {
  assert(r1 != nullptr);
  assert(r2 != nullptr);
  *r1 = Subarray(array_, layout_, stats_->parent(), coalesce_ranges_);
  *r2 = Subarray(array_, layout_, stats_->parent(), coalesce_ranges_);

  auto dim_num = array_->array_schema()->dim_num();

  Range sr1, sr2;
  for (unsigned d = 0; d < dim_num; ++d) {
    const auto& r = ranges_[d][0];
    if (d == splitting_dim) {
      auto dim = array_->array_schema()->dimension(d);
      dim->split_range(r, splitting_value, &sr1, &sr2);
      RETURN_NOT_OK(r1->add_range_unsafe(d, sr1));
      RETURN_NOT_OK(r2->add_range_unsafe(d, sr2));
    } else {
      if (!is_default_[d]) {
        RETURN_NOT_OK(r1->add_range_unsafe(d, r));
        RETURN_NOT_OK(r2->add_range_unsafe(d, r));
      }
    }
  }

  return Status::Ok();
}

Status Subarray::split(
    uint64_t splitting_range,
    unsigned splitting_dim,
    const ByteVecValue& splitting_value,
    Subarray* r1,
    Subarray* r2) const {
  assert(r1 != nullptr);
  assert(r2 != nullptr);
  *r1 = Subarray(array_, layout_, stats_->parent(), coalesce_ranges_);
  *r2 = Subarray(array_, layout_, stats_->parent(), coalesce_ranges_);

  // For easy reference
  auto array_schema = array_->array_schema();
  auto dim_num = array_schema->dim_num();
  uint64_t range_num;
  Range sr1, sr2;

  for (unsigned d = 0; d < dim_num; ++d) {
    RETURN_NOT_OK(this->get_range_num(d, &range_num));
    if (d != splitting_dim) {
      if (!is_default_[d]) {
        for (uint64_t j = 0; j < range_num; ++j) {
          const auto& r = ranges_[d][j];
          RETURN_NOT_OK(r1->add_range_unsafe(d, r));
          RETURN_NOT_OK(r2->add_range_unsafe(d, r));
        }
      }
    } else {                                // d == splitting_dim
      if (splitting_range != UINT64_MAX) {  // Need to split multiple ranges
        for (uint64_t j = 0; j <= splitting_range; ++j) {
          const auto& r = ranges_[d][j];
          RETURN_NOT_OK(r1->add_range_unsafe(d, r));
        }
        for (uint64_t j = splitting_range + 1; j < range_num; ++j) {
          const auto& r = ranges_[d][j];
          RETURN_NOT_OK(r2->add_range_unsafe(d, r));
        }
      } else {  // Need to split a single range
        const auto& r = ranges_[d][0];
        auto dim = array_schema->dimension(d);
        dim->split_range(r, splitting_value, &sr1, &sr2);
        RETURN_NOT_OK(r1->add_range_unsafe(d, sr1));
        RETURN_NOT_OK(r2->add_range_unsafe(d, sr2));
      }
    }
  }

  return Status::Ok();
}

const std::vector<std::vector<uint8_t>>& Subarray::tile_coords() const {
  return tile_coords_;
}

template <class T>
Status Subarray::compute_tile_coords() {
  auto timer_se = stats_->start_timer("read_compute_tile_coords");

  if (array_->array_schema()->tile_order() == Layout::ROW_MAJOR)
    return compute_tile_coords_row<T>();
  return compute_tile_coords_col<T>();
}

template <class T>
const T* Subarray::tile_coords_ptr(
    const std::vector<T>& tile_coords,
    std::vector<uint8_t>* aux_tile_coords) const {
  auto dim_num = array_->array_schema()->dim_num();
  auto coord_size = array_->array_schema()->dimension(0)->coord_size();
  std::memcpy(&((*aux_tile_coords)[0]), &tile_coords[0], dim_num * coord_size);
  auto it = tile_coords_map_.find(*aux_tile_coords);
  if (it == tile_coords_map_.end())
    return nullptr;
  return (const T*)&(tile_coords_[it->second][0]);
}

const SubarrayTileOverlap* Subarray::subarray_tile_overlap() const {
  return &tile_overlap_;
}

Status Subarray::compute_relevant_fragment_est_result_sizes(
    const std::vector<std::string>& names,
    uint64_t range_start,
    uint64_t range_end,
    std::vector<std::vector<ResultSize>>* result_sizes,
    std::vector<std::vector<MemorySize>>* mem_sizes,
    ThreadPool* const compute_tp) {
  // For easy reference
  auto array_schema = array_->array_schema();
  auto fragment_metadata = array_->fragment_metadata();
  auto encryption_key = array_->encryption_key();
  auto dim_num = array_->array_schema()->dim_num();
  auto layout = (layout_ == Layout::UNORDERED) ? cell_order_ : layout_;

  RETURN_NOT_OK(load_relevant_fragment_tile_var_sizes(names, compute_tp));

  // Prepare result sizes vectors
  auto range_num = range_end - range_start + 1;
  result_sizes->resize(range_num);
  std::vector<std::set<std::pair<unsigned, uint64_t>>> frag_tiles(range_num);
  for (size_t r = 0; r < range_num; ++r)
    (*result_sizes)[r].reserve(names.size());

  // Create vector of var and validity flags
  std::vector<bool> var_sizes;
  std::vector<bool> nullable;
  var_sizes.reserve(names.size());
  nullable.reserve(names.size());
  for (const auto& name : names) {
    var_sizes.push_back(array_schema->var_size(name));
    nullable.push_back(array_schema->is_nullable(name));
  }

  auto all_dims_same_type = array_schema->domain()->all_dims_same_type();
  auto all_dims_fixed = array_schema->domain()->all_dims_fixed();
  auto num_threads = compute_tp->concurrency_level();
  auto ranges_per_thread = (uint64_t)std::ceil((double)range_num / num_threads);
  auto status = parallel_for(compute_tp, 0, num_threads, [&](uint64_t t) {
    auto r_start = range_start + t * ranges_per_thread;
    auto r_end =
        std::min(range_start + (t + 1) * ranges_per_thread - 1, range_end);
    auto r_coords = get_range_coords(r_start);
    for (uint64_t r = r_start; r <= r_end; ++r) {
      RETURN_NOT_OK(compute_relevant_fragment_est_result_sizes(
          encryption_key,
          array_schema,
          all_dims_same_type,
          all_dims_fixed,
          fragment_metadata,
          names,
          var_sizes,
          nullable,
          r,
          r_coords,
          &(*result_sizes)[r - range_start],
          &frag_tiles[r - range_start]));

      // Get next range coordinates
      if (layout == Layout::ROW_MAJOR) {
        auto d = dim_num - 1;
        ++(r_coords)[d];
        while ((r_coords)[d] >= ranges_[d].size() && d != 0) {
          (r_coords)[d] = 0;
          --d;
          ++(r_coords)[d];
        }
      } else if (layout == Layout::COL_MAJOR) {
        auto d = (unsigned)0;
        ++(r_coords)[d];
        while ((r_coords)[d] >= ranges_[d].size() && d != dim_num - 1) {
          (r_coords)[d] = 0;
          ++d;
          ++(r_coords)[d];
        }
      } else {
        // Global order - noop
      }
    }

    return Status::Ok();
  });
  RETURN_NOT_OK(status);

  // Compute the mem sizes vector
  mem_sizes->resize(range_num);
  for (auto& ms : *mem_sizes)
    ms.resize(names.size(), {0, 0, 0});
  std::unordered_set<std::pair<unsigned, uint64_t>, utils::hash::pair_hash>
      all_frag_tiles;
  uint64_t tile_size, tile_var_size;
  for (uint64_t r = 0; r < range_num; ++r) {
    auto& mem_vec = (*mem_sizes)[r];
    for (const auto& ft : frag_tiles[r]) {
      auto it = all_frag_tiles.insert(ft);
      if (it.second) {  // If the fragment/tile pair is new
        auto meta = fragment_metadata[ft.first];
        for (size_t i = 0; i < names.size(); ++i) {
          // If this attribute does not exist, skip it as this is likely a new
          // attribute added as a result of schema evolution
          if (!meta->array_schema()->is_field(names[i])) {
            continue;
          }

          tile_size = meta->tile_size(names[i], ft.second);
          auto cell_size = array_schema->cell_size(names[i]);
          if (!var_sizes[i]) {
            mem_vec[i].size_fixed_ += tile_size;
            if (nullable[i])
              mem_vec[i].size_validity_ +=
                  tile_size / cell_size * constants::cell_validity_size;
          } else {
            RETURN_NOT_OK(meta->tile_var_size(
                *encryption_key, names[i], ft.second, &tile_var_size));
            mem_vec[i].size_fixed_ += tile_size;
            mem_vec[i].size_var_ += tile_var_size;
            if (nullable[i])
              mem_vec[i].size_validity_ +=
                  tile_var_size / cell_size * constants::cell_validity_size;
          }
        }
      }
    }
  }

  return Status::Ok();
}

std::unordered_map<std::string, Subarray::ResultSize>
Subarray::get_est_result_size_map(
    const Config* const config, ThreadPool* const compute_tp) {
  // If the result sizes have not been computed, compute them first
  if (!est_result_size_computed_)
    compute_est_result_size(config, compute_tp);

  return est_result_size_;
}

std::unordered_map<std::string, Subarray::MemorySize>
Subarray::get_max_mem_size_map(
    const Config* const config, ThreadPool* const compute_tp) {
  // If the result sizes have not been computed, compute them first
  if (!est_result_size_computed_)
    compute_est_result_size(config, compute_tp);

  return max_mem_size_;
}

Status Subarray::set_est_result_size(
    std::unordered_map<std::string, ResultSize>& est_result_size,
    std::unordered_map<std::string, MemorySize>& max_mem_size) {
  est_result_size_ = est_result_size;
  max_mem_size_ = max_mem_size;
  est_result_size_computed_ = true;

  return Status::Ok();
}

void Subarray::set_add_or_coalesce_range_func() {
  const unsigned int dim_num = array_->array_schema()->dim_num();

  // Bind an `add_or_coalesce_range_func_` for each dimension.
  add_or_coalesce_range_func_.resize(dim_num);
  for (unsigned int dim_idx = 0; dim_idx < dim_num; ++dim_idx) {
    const Dimension* const dim = array_->array_schema()->dimension(dim_idx);

    // We only coalesce ranges of fixed sizes. If the dimension
    // is of a var-sized data type, we will not attempt to
    // coalesce its ranges.
    if (dim->var_size()) {
      add_or_coalesce_range_func_[dim_idx] = std::bind(
          &Subarray::add_range_without_coalesce,
          std::placeholders::_1,
          std::placeholders::_2,
          std::placeholders::_3);
      continue;
    }

    // If this instance was constructed to disable coalescing
    // ranges, we will use the routine that does not attempt
    // to coalesce ranges.
    if (!coalesce_ranges_) {
      add_or_coalesce_range_func_[dim_idx] = std::bind(
          &Subarray::add_range_without_coalesce,
          std::placeholders::_1,
          std::placeholders::_2,
          std::placeholders::_3);
      continue;
    }

    const Datatype type = dim->type();
    switch (type) {
      case Datatype::INT8:
        add_or_coalesce_range_func_[dim_idx] = std::bind(
            &Subarray::add_or_coalesce_range<int8_t>,
            std::placeholders::_1,
            std::placeholders::_2,
            std::placeholders::_3);
        break;
      case Datatype::UINT8:
        add_or_coalesce_range_func_[dim_idx] = std::bind(
            &Subarray::add_or_coalesce_range<uint8_t>,
            std::placeholders::_1,
            std::placeholders::_2,
            std::placeholders::_3);
        break;
      case Datatype::INT16:
        add_or_coalesce_range_func_[dim_idx] = std::bind(
            &Subarray::add_or_coalesce_range<int16_t>,
            std::placeholders::_1,
            std::placeholders::_2,
            std::placeholders::_3);
        break;
      case Datatype::UINT16:
        add_or_coalesce_range_func_[dim_idx] = std::bind(
            &Subarray::add_or_coalesce_range<uint16_t>,
            std::placeholders::_1,
            std::placeholders::_2,
            std::placeholders::_3);
        break;
      case Datatype::INT32:
        add_or_coalesce_range_func_[dim_idx] = std::bind(
            &Subarray::add_or_coalesce_range<int32_t>,
            std::placeholders::_1,
            std::placeholders::_2,
            std::placeholders::_3);
        break;
      case Datatype::UINT32:
        add_or_coalesce_range_func_[dim_idx] = std::bind(
            &Subarray::add_or_coalesce_range<uint32_t>,
            std::placeholders::_1,
            std::placeholders::_2,
            std::placeholders::_3);
        break;
      case Datatype::INT64:
        add_or_coalesce_range_func_[dim_idx] = std::bind(
            &Subarray::add_or_coalesce_range<int64_t>,
            std::placeholders::_1,
            std::placeholders::_2,
            std::placeholders::_3);
        break;
      case Datatype::UINT64:
        add_or_coalesce_range_func_[dim_idx] = std::bind(
            &Subarray::add_or_coalesce_range<uint64_t>,
            std::placeholders::_1,
            std::placeholders::_2,
            std::placeholders::_3);
        break;
      case Datatype::FLOAT32:
      case Datatype::FLOAT64:
        // We can not reasonably coalesce floating point types.
        add_or_coalesce_range_func_[dim_idx] = std::bind(
            &Subarray::add_range_without_coalesce,
            std::placeholders::_1,
            std::placeholders::_2,
            std::placeholders::_3);
        break;
      case Datatype::DATETIME_YEAR:
      case Datatype::DATETIME_MONTH:
      case Datatype::DATETIME_WEEK:
      case Datatype::DATETIME_DAY:
      case Datatype::DATETIME_HR:
      case Datatype::DATETIME_MIN:
      case Datatype::DATETIME_SEC:
      case Datatype::DATETIME_MS:
      case Datatype::DATETIME_US:
      case Datatype::DATETIME_NS:
      case Datatype::DATETIME_PS:
      case Datatype::DATETIME_FS:
      case Datatype::DATETIME_AS:
      case Datatype::TIME_HR:
      case Datatype::TIME_MIN:
      case Datatype::TIME_SEC:
      case Datatype::TIME_MS:
      case Datatype::TIME_US:
      case Datatype::TIME_NS:
      case Datatype::TIME_PS:
      case Datatype::TIME_FS:
      case Datatype::TIME_AS:
        add_or_coalesce_range_func_[dim_idx] = std::bind(
            &Subarray::add_or_coalesce_range<int64_t>,
            std::placeholders::_1,
            std::placeholders::_2,
            std::placeholders::_3);
        break;
      case Datatype::CHAR:
        add_or_coalesce_range_func_[dim_idx] = std::bind(
            &Subarray::add_or_coalesce_range<char>,
            std::placeholders::_1,
            std::placeholders::_2,
            std::placeholders::_3);
        break;
      case Datatype::STRING_ASCII:
      case Datatype::STRING_UTF8:
      case Datatype::STRING_UTF16:
      case Datatype::STRING_UTF32:
      case Datatype::STRING_UCS2:
      case Datatype::STRING_UCS4:
        // We can not reasonably coalesce string types.
        add_or_coalesce_range_func_[dim_idx] = std::bind(
            &Subarray::add_range_without_coalesce,
            std::placeholders::_1,
            std::placeholders::_2,
            std::placeholders::_3);
        break;
      case Datatype::ANY:
        add_or_coalesce_range_func_[dim_idx] = std::bind(
            &Subarray::add_or_coalesce_range<uint8_t>,
            std::placeholders::_1,
            std::placeholders::_2,
            std::placeholders::_3);
        break;
      default:
        LOG_FATAL("Unexpected datatype " + datatype_str(type));
    }
  }
}

void Subarray::add_range_without_coalesce(
    const uint32_t dim_idx, const Range& range) {
  ranges_[dim_idx].emplace_back(range);
}

template <class T>
void Subarray::add_or_coalesce_range(
    const uint32_t dim_idx, const Range& range) {
  std::vector<Range>* const ranges = &ranges_[dim_idx];

  // If `ranges` is empty, there is not an existing range to coalesce with.
  if (ranges->empty()) {
    ranges->emplace_back(range);
    return;
  }

  // If the start index of `range` immediately follows the end of the
  // last range on `ranges`, they are contiguous and will be coalesced.
  Range& last_range = ranges->back();
  const bool contiguous_after = *static_cast<const T*>(last_range.end()) !=
                                    std::numeric_limits<T>::max() &&
                                *static_cast<const T*>(last_range.end()) + 1 ==
                                    *static_cast<const T*>(range.start());

  // Coalesce `range` with `last_range` if they are contiguous.
  if (contiguous_after) {
    last_range.set_end(range.end());
  } else {
    ranges->emplace_back(range);
  }
}

/* ****************************** */
/*          PRIVATE METHODS       */
/* ****************************** */

void Subarray::add_default_ranges() {
  auto array_schema = array_->array_schema();
  auto dim_num = array_schema->dim_num();
  auto domain = array_schema->domain()->domain();

  ranges_.resize(dim_num);
  is_default_.resize(dim_num, true);
  for (unsigned d = 0; d < dim_num; ++d)
    ranges_[d].emplace_back(domain[d]);
}

void Subarray::compute_range_offsets() {
  range_offsets_.clear();

  auto dim_num = this->dim_num();
  auto layout = (layout_ == Layout::UNORDERED) ? cell_order_ : layout_;

  if (layout == Layout::COL_MAJOR) {
    range_offsets_.push_back(1);
    if (dim_num > 1) {
      for (unsigned int i = 1; i < dim_num; ++i)
        range_offsets_.push_back(range_offsets_.back() * ranges_[i - 1].size());
    }
  } else if (layout == Layout::ROW_MAJOR) {
    range_offsets_.push_back(1);
    if (dim_num > 1) {
      for (unsigned int i = dim_num - 2;; --i) {
        range_offsets_.push_back(range_offsets_.back() * ranges_[i + 1].size());
        if (i == 0)
          break;
      }
    }
    std::reverse(range_offsets_.begin(), range_offsets_.end());
  } else {
    // Global order or Hilbert - single range
    assert(layout == Layout::GLOBAL_ORDER || layout == Layout::HILBERT);
    assert(range_num() == 1);
    range_offsets_.push_back(1);
    if (dim_num > 1) {
      for (unsigned int i = 1; i < dim_num; ++i)
        range_offsets_.push_back(1);
    }
  }
}

Status Subarray::compute_est_result_size(
    const Config* const config, ThreadPool* const compute_tp) {
  auto timer_se = stats_->start_timer("read_compute_est_result_size");
  if (est_result_size_computed_)
    return Status::Ok();

  // TODO: This routine is used in the path for the C APIs that estimate
  // result sizes. We need to refactor this routine to handle the scenario
  // where `tile_overlap_` may be truncated to fit the memory budget.
  RETURN_NOT_OK(
      precompute_tile_overlap(0, range_num() - 1, config, compute_tp, true));

  // Prepare estimated result size vector for all
  // attributes/dimension and zipped coords
  auto array_schema = array_->array_schema();
  auto attribute_num = array_schema->attribute_num();
  auto dim_num = array_schema->dim_num();
  auto attributes = array_schema->attributes();
  auto num = attribute_num + dim_num + 1;
  auto range_num = this->range_num();

  // Compute estimated result in parallel over fragments and ranges
  auto meta = array_->fragment_metadata();

  // Get attribute and dimension names
  std::vector<std::string> names(num);
  for (unsigned i = 0; i < num; ++i) {
    if (i < attribute_num)
      names[i] = attributes[i]->name();
    else if (i < attribute_num + dim_num)
      names[i] = array_schema->domain()->dimension(i - attribute_num)->name();
    else
      names[i] = constants::coords;
  }

  // Compute the estimated result and max memory sizes
  std::vector<std::vector<ResultSize>> result_sizes;
  std::vector<std::vector<MemorySize>> mem_sizes;
  RETURN_NOT_OK(compute_relevant_fragment_est_result_sizes(
      names, 0, range_num - 1, &result_sizes, &mem_sizes, compute_tp));

  // Accummulate the individual estimated result sizes
  std::vector<ResultSize> est_vec(num, ResultSize{0.0, 0.0, 0.0});
  std::vector<MemorySize> mem_vec(num, MemorySize{0, 0, 0});
  for (uint64_t r = 0; r < range_num; ++r) {
    for (size_t i = 0; i < result_sizes[r].size(); ++i) {
      est_vec[i].size_fixed_ += result_sizes[r][i].size_fixed_;
      est_vec[i].size_var_ += result_sizes[r][i].size_var_;
      est_vec[i].size_validity_ += result_sizes[r][i].size_validity_;
      mem_vec[i].size_fixed_ += mem_sizes[r][i].size_fixed_;
      mem_vec[i].size_var_ += mem_sizes[r][i].size_var_;
      mem_vec[i].size_validity_ += mem_sizes[r][i].size_validity_;
    }
  }

  // Calibrate for dense arrays
  uint64_t min_size_fixed, min_size_var, min_size_validity;
  if (array_schema->dense()) {
    auto cell_num = this->cell_num();
    for (unsigned i = 0; i < num; ++i) {
      if (!array_schema->var_size(names[i])) {
        min_size_fixed = cell_num * array_schema->cell_size(names[i]);
        min_size_var = 0;
      } else {
        min_size_fixed = cell_num * constants::cell_var_offset_size;
        min_size_var =
            cell_num * array_schema->attribute(names[i])->fill_value().size();
      }

      if (array_schema->is_nullable(names[i])) {
        min_size_validity = cell_num * constants::cell_validity_size;
      } else {
        min_size_validity = 0;
      }

      if (est_vec[i].size_fixed_ < min_size_fixed)
        est_vec[i].size_fixed_ = min_size_fixed;
      if (est_vec[i].size_var_ < min_size_var)
        est_vec[i].size_var_ = min_size_var;
      if (est_vec[i].size_validity_ < min_size_validity)
        est_vec[i].size_validity_ = min_size_validity;
    }
  }

  // Amplify result estimation
  if (constants::est_result_size_amplification != 1.0) {
    for (auto& r : est_vec) {
      r.size_fixed_ *= constants::est_result_size_amplification;
      r.size_var_ *= constants::est_result_size_amplification;
      r.size_validity_ *= constants::est_result_size_amplification;
    }
  }

  // Set the estimated result size map
  est_result_size_.clear();
  max_mem_size_.clear();
  for (unsigned i = 0; i < num; ++i) {
    est_result_size_[names[i]] = est_vec[i];
    max_mem_size_[names[i]] = mem_vec[i];
  }
  est_result_size_computed_ = true;

  return Status::Ok();
}

bool Subarray::est_result_size_computed() {
  return est_result_size_computed_;
}

Status Subarray::compute_relevant_fragment_est_result_sizes(
    const EncryptionKey* encryption_key,
    const ArraySchema* array_schema,
    bool all_dims_same_type,
    bool all_dims_fixed,
    const std::vector<tdb_shared_ptr<FragmentMetadata>>& fragment_meta,
    const std::vector<std::string>& names,
    const std::vector<bool>& var_sizes,
    const std::vector<bool>& nullable,
    uint64_t range_idx,
    const std::vector<uint64_t>& range_coords,
    std::vector<ResultSize>* result_sizes,
    std::set<std::pair<unsigned, uint64_t>>* frag_tiles) {
  result_sizes->resize(names.size(), {0.0, 0.0, 0.0});

  const uint64_t translated_range_idx =
      range_idx - tile_overlap_.range_idx_start();

  // Compute estimated result
  auto fragment_num = (unsigned)relevant_fragments_.size();
  for (unsigned i = 0; i < fragment_num; ++i) {
    auto f = relevant_fragments_[i];
    const TileOverlap* const overlap =
        tile_overlap_.at(f, translated_range_idx);
    auto meta = fragment_meta[f];

    // Parse tile ranges
    uint64_t tile_size = 0, tile_var_size = 0;
    for (const auto& tr : overlap->tile_ranges_) {
      for (uint64_t tid = tr.first; tid <= tr.second; ++tid) {
        for (size_t n = 0; n < names.size(); ++n) {
          // Zipped coords applicable only in homogeneous domains
          if (names[n] == constants::coords && !all_dims_same_type)
            continue;

          // If this attribute does not exist, skip it as this is likely a new
          // attribute added as a result of schema evolution
          if (!meta->array_schema()->is_field(names[n])) {
            continue;
          }

          frag_tiles->insert(std::pair<unsigned, uint64_t>(f, tid));
          tile_size = meta->tile_size(names[n], tid);
          auto attr_datatype_size = datatype_size(array_schema->type(names[n]));
          if (!var_sizes[n]) {
            (*result_sizes)[n].size_fixed_ += tile_size;
            if (nullable[n])
              (*result_sizes)[n].size_validity_ +=
                  tile_size / attr_datatype_size *
                  constants::cell_validity_size;
          } else {
            (*result_sizes)[n].size_fixed_ += tile_size;
            RETURN_NOT_OK(meta->tile_var_size(
                *encryption_key, names[n], tid, &tile_var_size));
            (*result_sizes)[n].size_var_ += tile_var_size;
            if (nullable[n])
              (*result_sizes)[n].size_validity_ +=
                  tile_var_size / attr_datatype_size *
                  constants::cell_validity_size;
          }
        }
      }
    }

    // Parse individual tiles
    for (const auto& t : overlap->tiles_) {
      auto tid = t.first;
      auto ratio = t.second;
      for (size_t n = 0; n < names.size(); ++n) {
        // Zipped coords applicable only in homogeneous domains
        if (names[n] == constants::coords && !all_dims_same_type)
          continue;

        // If this attribute does not exist, skip it as this is likely a new
        // attribute added as a result of schema evolution
        if (!meta->array_schema()->is_field(names[n])) {
          continue;
        }

        frag_tiles->insert(std::pair<unsigned, uint64_t>(f, tid));
        tile_size = meta->tile_size(names[n], tid);
        auto attr_datatype_size = datatype_size(array_schema->type(names[n]));
        if (!var_sizes[n]) {
          (*result_sizes)[n].size_fixed_ += tile_size * ratio;
          if (nullable[n])
            (*result_sizes)[n].size_validity_ +=
                (tile_size / attr_datatype_size *
                 constants::cell_validity_size) *
                ratio;

        } else {
          (*result_sizes)[n].size_fixed_ += tile_size * ratio;
          RETURN_NOT_OK(meta->tile_var_size(
              *encryption_key, names[n], tid, &tile_var_size));
          (*result_sizes)[n].size_var_ += tile_var_size * ratio;
          if (nullable[n])
            (*result_sizes)[n].size_validity_ +=
                (tile_var_size / attr_datatype_size *
                 constants::cell_validity_size) *
                ratio;
        }
      }
    }
  }

  // Calibrate result - applicable only to arrays without coordinate duplicates
  // and fixed dimensions
  if (!array_schema->allows_dups() && all_dims_fixed) {
    // Calculate cell num
    uint64_t cell_num = 1;
    auto dim_num = array_schema->dim_num();
    for (unsigned d = 0; d < dim_num; ++d) {
      auto dim = array_schema->dimension(d);
      cell_num = utils::math::safe_mul(
          cell_num, dim->domain_range(ranges_[d][range_coords[d]]));
    }

    uint64_t max_size_fixed = UINT64_MAX;
    uint64_t max_size_var = UINT64_MAX;
    uint64_t max_size_validity = UINT64_MAX;
    for (size_t n = 0; n < names.size(); ++n) {
      // Zipped coords applicable only in homogeneous domains
      if (names[n] == constants::coords && !all_dims_same_type)
        continue;

      if (var_sizes[n]) {
        max_size_fixed =
            utils::math::safe_mul(cell_num, constants::cell_var_offset_size);
      } else {
        max_size_fixed =
            utils::math::safe_mul(cell_num, array_schema->cell_size(names[n]));
      }
      if (nullable[n])
        max_size_validity =
            utils::math::safe_mul(cell_num, constants::cell_validity_size);

      (*result_sizes)[n].size_fixed_ =
          std::min<double>((*result_sizes)[n].size_fixed_, max_size_fixed);
      (*result_sizes)[n].size_var_ =
          std::min<double>((*result_sizes)[n].size_var_, max_size_var);
      (*result_sizes)[n].size_validity_ = std::min<double>(
          (*result_sizes)[n].size_validity_, max_size_validity);
    }
  }

  return Status::Ok();
}

template <class T>
Status Subarray::compute_tile_coords_col() {
  std::vector<std::set<T>> coords_set;
  auto array_schema = array_->array_schema();
  auto domain = array_schema->domain()->domain();
  auto dim_num = this->dim_num();
  uint64_t tile_start, tile_end;

  // Compute unique tile coords per dimension
  coords_set.resize(dim_num);
  for (unsigned d = 0; d < dim_num; ++d) {
    auto tile_extent = *(const T*)array_schema->domain()->tile_extent(d).data();
    for (uint64_t j = 0; j < ranges_[d].size(); ++j) {
      auto dim_dom = (const T*)domain[d].data();
      auto r = (const T*)ranges_[d][j].data();
      tile_start = Dimension::tile_idx(r[0], dim_dom[0], tile_extent);
      tile_end = Dimension::tile_idx(r[1], dim_dom[0], tile_extent);
      for (uint64_t t = tile_start; t <= tile_end; ++t)
        coords_set[d].insert(t);
    }
  }

  // Compute `tile_coords_`
  std::vector<typename std::set<T>::iterator> iters;
  size_t tile_coords_num = 1;
  for (unsigned d = 0; d < dim_num; ++d) {
    iters.push_back(coords_set[d].begin());
    tile_coords_num *= coords_set[d].size();
  }

  tile_coords_.resize(tile_coords_num);
  std::vector<uint8_t> coords;
  auto coords_size = dim_num * array_schema->dimension(0)->coord_size();
  coords.resize(coords_size);
  size_t coord_size = sizeof(T);
  size_t tile_coords_pos = 0;
  while (iters[dim_num - 1] != coords_set[dim_num - 1].end()) {
    for (unsigned d = 0; d < dim_num; ++d)
      std::memcpy(&(coords[d * coord_size]), &(*iters[d]), coord_size);
    tile_coords_[tile_coords_pos++] = coords;

    // Advance the iterators
    unsigned d = 0;
    while (d < dim_num) {
      iters[d]++;
      if (iters[d] != coords_set[d].end())
        break;
      if (d < dim_num - 1)
        iters[d] = coords_set[d].begin();
      d++;
    }
  }

  // Compute `tile_coords_map_`
  for (size_t i = 0; i < tile_coords_.size(); ++i, ++tile_coords_pos)
    tile_coords_map_[tile_coords_[i]] = i;

  return Status::Ok();
}

template <class T>
Status Subarray::compute_tile_coords_row() {
  std::vector<std::set<T>> coords_set;
  auto array_schema = array_->array_schema();
  auto domain = array_schema->domain()->domain();
  auto dim_num = this->dim_num();
  uint64_t tile_start, tile_end;

  // Compute unique tile coords per dimension
  coords_set.resize(dim_num);
  for (unsigned d = 0; d < dim_num; ++d) {
    auto tile_extent = *(const T*)array_schema->domain()->tile_extent(d).data();
    auto dim_dom = (const T*)domain[d].data();
    for (uint64_t j = 0; j < ranges_[d].size(); ++j) {
      auto r = (const T*)ranges_[d][j].data();
      tile_start = Dimension::tile_idx(r[0], dim_dom[0], tile_extent);
      tile_end = Dimension::tile_idx(r[1], dim_dom[0], tile_extent);
      for (uint64_t t = tile_start; t <= tile_end; ++t)
        coords_set[d].insert(t);
    }
  }

  // Compute `tile_coords_`
  std::vector<typename std::set<T>::iterator> iters;
  size_t tile_coords_num = 1;
  for (unsigned d = 0; d < dim_num; ++d) {
    iters.push_back(coords_set[d].begin());
    tile_coords_num *= coords_set[d].size();
  }

  tile_coords_.resize(tile_coords_num);
  std::vector<uint8_t> coords;
  auto coords_size = dim_num * array_schema->dimension(0)->coord_size();
  coords.resize(coords_size);
  size_t coord_size = sizeof(T);
  size_t tile_coords_pos = 0;
  while (iters[0] != coords_set[0].end()) {
    for (unsigned d = 0; d < dim_num; ++d)
      std::memcpy(&(coords[d * coord_size]), &(*iters[d]), coord_size);
    tile_coords_[tile_coords_pos++] = coords;

    // Advance the iterators
    auto d = (int)dim_num - 1;
    while (d >= 0) {
      iters[d]++;
      if (iters[d] != coords_set[d].end())
        break;
      if (d > 0)
        iters[d] = coords_set[d].begin();
      d--;
    }
  }

  // Compute `tile_coords_map_`
  for (size_t i = 0; i < tile_coords_.size(); ++i, ++tile_coords_pos)
    tile_coords_map_[tile_coords_[i]] = i;

  return Status::Ok();
}

Status Subarray::precompute_tile_overlap(
    const uint64_t start_range_idx,
    const uint64_t end_range_idx,
    const Config* config,
    ThreadPool* const compute_tp,
    const bool override_memory_constraint) {
  auto timer_se = stats_->start_timer("read_compute_tile_overlap");

  // If the `tile_overlap_` has already been precomputed and contains
  // the given range, re-use it with new range.
  const bool tile_overlap_computed =
      tile_overlap_.contains_range(start_range_idx, end_range_idx);
  if (tile_overlap_computed) {
    stats_->add_counter("precompute_tile_overlap.tile_overlap_cache_hit", 1);
    tile_overlap_.update_range(start_range_idx, end_range_idx);
    return Status::Ok();
  }

  stats_->add_counter(
      "precompute_tile_overlap.ranges_requested",
      end_range_idx - start_range_idx + 1);

  compute_range_offsets();

  auto meta = array_->fragment_metadata();
  auto fragment_num = meta.size();

  // Lookup the target maximum tile overlap size.
  bool found = false;
  uint64_t max_tile_overlap_size = 0;
  RETURN_NOT_OK(config->get<uint64_t>(
      "sm.max_tile_overlap_size", &max_tile_overlap_size, &found));
  assert(found);

  uint64_t tile_overlap_start = start_range_idx;
  uint64_t tile_overlap_end = end_range_idx;

  // Currently, we allow the caller to override the memory constraint
  // imposed by `constants::max_tile_overlap_size`. This is temporary
  // until we refactor for all callers to become aware that `tile_overlap_`
  // may be truncated.
  uint64_t tmp_tile_overlap_end = tile_overlap_start;
  if (override_memory_constraint || fragment_num == 0) {
    tmp_tile_overlap_end = tile_overlap_end;
  }

  // Incrementally compute the tile overlap until either:
  //   1). Tile overlap has been computed for all of the requested ranges.
  //   2). The size of the current tile overlap has exceed our budget.
  //
  // Each loop is expensive, so we will double the range to compute for
  // each successive loop. The intent is to minimize the number of loops
  // at the risk of exceeding our target maximum memory usage for the
  // tile overlap data.
  ComputeRelevantFragmentsCtx relevant_fragment_ctx;
  ComputeRelevantTileOverlapCtx tile_overlap_ctx;
  SubarrayTileOverlap tile_overlap(
      fragment_num, tile_overlap_start, tmp_tile_overlap_end);
  do {
    RETURN_NOT_OK(compute_relevant_fragments(
        compute_tp, &tile_overlap, &relevant_fragment_ctx));
    RETURN_NOT_OK(load_relevant_fragment_rtrees(compute_tp));
    RETURN_NOT_OK(compute_relevant_fragment_tile_overlap(
        compute_tp, &tile_overlap, &tile_overlap_ctx));

    if (tmp_tile_overlap_end == tile_overlap_end ||
        tile_overlap.byte_size() >= max_tile_overlap_size) {
      tile_overlap_ = std::move(tile_overlap);
      break;
    }

    // Double the range for the next loop.
    tmp_tile_overlap_end = std::min<uint64_t>(
        tile_overlap_end, tmp_tile_overlap_end + tile_overlap.range_num());
    tile_overlap.expand(tmp_tile_overlap_end);
  } while (true);

  stats_->add_counter("precompute_tile_overlap.fragment_num", fragment_num);
  stats_->add_counter(
      "precompute_tile_overlap.relevant_fragment_num",
      relevant_fragments_.size());
  stats_->add_counter(
      "precompute_tile_overlap.tile_overlap_byte_size",
      tile_overlap_.byte_size());
  stats_->add_counter(
      "precompute_tile_overlap.ranges_computed",
      tile_overlap_.range_idx_end() - tile_overlap_.range_idx_start() + 1);

  return Status::Ok();
}

Subarray Subarray::clone() const {
  Subarray clone;
  clone.stats_ = stats_;
  clone.array_ = array_;
  clone.layout_ = layout_;
  clone.cell_order_ = cell_order_;
  clone.ranges_ = ranges_;
  clone.is_default_ = is_default_;
  clone.range_offsets_ = range_offsets_;
  clone.tile_overlap_ = tile_overlap_;
  clone.est_result_size_computed_ = est_result_size_computed_;
  clone.coalesce_ranges_ = coalesce_ranges_;
  clone.add_or_coalesce_range_func_ = add_or_coalesce_range_func_;
  clone.est_result_size_ = est_result_size_;
  clone.max_mem_size_ = max_mem_size_;
  clone.relevant_fragments_ = relevant_fragments_;

  return clone;
}

TileOverlap Subarray::compute_tile_overlap(
    uint64_t range_idx, unsigned fid) const {
  assert(array_->array_schema()->dense());
  auto type = array_->array_schema()->dimension(0)->type();
  switch (type) {
    case Datatype::INT8:
      return compute_tile_overlap<int8_t>(range_idx, fid);
    case Datatype::UINT8:
      return compute_tile_overlap<uint8_t>(range_idx, fid);
    case Datatype::INT16:
      return compute_tile_overlap<int16_t>(range_idx, fid);
    case Datatype::UINT16:
      return compute_tile_overlap<uint16_t>(range_idx, fid);
    case Datatype::INT32:
      return compute_tile_overlap<int32_t>(range_idx, fid);
    case Datatype::UINT32:
      return compute_tile_overlap<uint32_t>(range_idx, fid);
    case Datatype::INT64:
      return compute_tile_overlap<int64_t>(range_idx, fid);
    case Datatype::UINT64:
      return compute_tile_overlap<uint64_t>(range_idx, fid);
    case Datatype::FLOAT32:
      return compute_tile_overlap<float>(range_idx, fid);
    case Datatype::FLOAT64:
      return compute_tile_overlap<double>(range_idx, fid);
    case Datatype::DATETIME_YEAR:
    case Datatype::DATETIME_MONTH:
    case Datatype::DATETIME_WEEK:
    case Datatype::DATETIME_DAY:
    case Datatype::DATETIME_HR:
    case Datatype::DATETIME_MIN:
    case Datatype::DATETIME_SEC:
    case Datatype::DATETIME_MS:
    case Datatype::DATETIME_US:
    case Datatype::DATETIME_NS:
    case Datatype::DATETIME_PS:
    case Datatype::DATETIME_FS:
    case Datatype::DATETIME_AS:
    case Datatype::TIME_HR:
    case Datatype::TIME_MIN:
    case Datatype::TIME_SEC:
    case Datatype::TIME_MS:
    case Datatype::TIME_US:
    case Datatype::TIME_NS:
    case Datatype::TIME_PS:
    case Datatype::TIME_FS:
    case Datatype::TIME_AS:
      return compute_tile_overlap<int64_t>(range_idx, fid);
    default:
      assert(false);
  }
  return TileOverlap();
}

template <class T>
TileOverlap Subarray::compute_tile_overlap(
    uint64_t range_idx, unsigned fid) const {
  assert(array_->array_schema()->dense());
  TileOverlap ret;
  auto ndrange = this->ndrange(range_idx);

  // Prepare a range copy
  auto dim_num = array_->array_schema()->dim_num();
  std::vector<T> range_cpy;
  range_cpy.resize(2 * dim_num);
  for (unsigned d = 0; d < dim_num; ++d) {
    auto r = (const T*)ndrange[d].data();
    range_cpy[2 * d] = r[0];
    range_cpy[2 * d + 1] = r[1];
  }

  // Get tile overlap from fragment
  auto meta = array_->fragment_metadata()[fid];
  auto frag_overlap = meta->compute_overlapping_tile_ids_cov<T>(&range_cpy[0]);

  // Prepare ret. Contiguous tile ids with full overlap
  // will be grouped together
  uint64_t start_tid = UINT64_MAX;  // Indicates no new range has started
  uint64_t end_tid = UINT64_MAX;    // Indicates no new range has started
  for (auto o : frag_overlap) {
    // Partial overlap
    if (o.second != 1.0) {
      // Add previous range (if started) and reset
      if (start_tid != UINT64_MAX) {
        if (start_tid != end_tid)
          ret.tile_ranges_.emplace_back(start_tid, end_tid);
        else
          ret.tiles_.emplace_back(start_tid, 1.0);
        start_tid = UINT64_MAX;
        end_tid = UINT64_MAX;
      }
      // Add this tile overlap
      ret.tiles_.push_back(o);
    } else {  // Full overlap
      // New range starting
      if (start_tid == UINT64_MAX) {
        start_tid = o.first;
        end_tid = o.first;
      } else {
        if (o.first == end_tid + 1) {  // Group into previous range
          end_tid++;
        } else {
          // Add previous range
          if (start_tid != end_tid)
            ret.tile_ranges_.emplace_back(start_tid, end_tid);
          else
            ret.tiles_.emplace_back(start_tid, 1.0);
          // New range starting
          start_tid = o.first;
          end_tid = o.first;
        }
      }
    }
  }

  // Potentially add last tile range
  if (start_tid != UINT64_MAX) {
    if (start_tid != end_tid)
      ret.tile_ranges_.emplace_back(start_tid, end_tid);
    else
      ret.tiles_.emplace_back(start_tid, 1.0);
  }

  return ret;
}

void Subarray::swap(Subarray& subarray) {
  std::swap(stats_, subarray.stats_);
  std::swap(array_, subarray.array_);
  std::swap(layout_, subarray.layout_);
  std::swap(cell_order_, subarray.cell_order_);
  std::swap(ranges_, subarray.ranges_);
  std::swap(is_default_, subarray.is_default_);
  std::swap(range_offsets_, subarray.range_offsets_);
  std::swap(tile_overlap_, subarray.tile_overlap_);
  std::swap(est_result_size_computed_, subarray.est_result_size_computed_);
  std::swap(coalesce_ranges_, subarray.coalesce_ranges_);
  std::swap(add_or_coalesce_range_func_, subarray.add_or_coalesce_range_func_);
  std::swap(est_result_size_, subarray.est_result_size_);
  std::swap(max_mem_size_, subarray.max_mem_size_);
  std::swap(relevant_fragments_, subarray.relevant_fragments_);
}

Status Subarray::compute_relevant_fragments(
    ThreadPool* const compute_tp,
    const SubarrayTileOverlap* const tile_overlap,
    ComputeRelevantFragmentsCtx* const fn_ctx) {
  auto timer_se = stats_->start_timer("read_compute_relevant_frags");

  // Fetch the calibrated, multi-dimensional coordinates from the
  // flattened (total order) range indexes. In this context,
  // "calibration" implies that the coordinates contain the minimum
  // n-dimensional space to encapsulate all ranges within `tile_overlap`.
  std::vector<uint64_t> start_coords;
  std::vector<uint64_t> end_coords;
  get_expanded_coordinates(
      tile_overlap->range_idx_start(),
      tile_overlap->range_idx_end(),
      &start_coords,
      &end_coords);

  // If the calibrated coordinates have not changed from
  // the last call to this function, the computed relevant
  // fragments will not change.
  if (fn_ctx->initialized_ && start_coords == fn_ctx->last_start_coords_ &&
      end_coords == fn_ctx->last_end_coords_) {
    return Status::Ok();
  }

  // Perform lazy-initialization the context cache for this routine.
  const size_t fragment_num = array_->fragment_metadata().size();
  const uint32_t dim_num = array_->array_schema()->dim_num();
  if (!fn_ctx->initialized_) {
    fn_ctx->initialized_ = true;

    // Create a fragment bytemap for each dimension. Each
    // non-zero byte represents an overlap between a fragment
    // and at least one range in the corresponding dimension.
    fn_ctx->frag_bytemaps_.resize(dim_num);
    for (uint32_t d = 0; d < dim_num; ++d) {
      fn_ctx->frag_bytemaps_[d].resize(fragment_num, 0);
    }
  }

  // Store the current calibrated coordinates.
  fn_ctx->last_start_coords_ = start_coords;
  fn_ctx->last_end_coords_ = end_coords;

  // Populate the fragment bytemap for each dimension in parallel.
  RETURN_NOT_OK(parallel_for(compute_tp, 0, dim_num, [&](const uint32_t d) {
    return compute_relevant_fragments_for_dim(
        compute_tp,
        d,
        fragment_num,
        start_coords,
        end_coords,
        &fn_ctx->frag_bytemaps_[d]);
  }));

  // Recalculate relevant fragments.
  relevant_fragments_.clear();
  relevant_fragments_.reserve(fragment_num);
  for (unsigned f = 0; f < fragment_num; ++f) {
    bool relevant = true;
    for (uint32_t d = 0; d < dim_num; ++d) {
      if (fn_ctx->frag_bytemaps_[d][f] == 0) {
        relevant = false;
        break;
      }
    }

    if (relevant) {
      relevant_fragments_.emplace_back(f);
    }
  }

  return Status::Ok();
}

void Subarray::get_expanded_coordinates(
    const uint64_t range_idx_start,
    const uint64_t range_idx_end,
    std::vector<uint64_t>* const start_coords,
    std::vector<uint64_t>* const end_coords) const {
  // Fetch the multi-dimensional coordinates from the
  // flattened (total order) range indexes.
  *start_coords = get_range_coords(range_idx_start);
  *end_coords = get_range_coords(range_idx_end);

  // This is only applicable to row-major, column-major, or unordered
  // layouts. We will treat unordered layouts as the cell layout.
  const Layout coords_layout =
      (layout_ == Layout::UNORDERED) ? cell_order_ : layout_;
  if (coords_layout == Layout::GLOBAL_ORDER ||
      coords_layout == Layout::HILBERT) {
    assert(*start_coords == *end_coords);
    return;
  }

  assert(
      coords_layout == Layout::ROW_MAJOR || coords_layout == Layout::COL_MAJOR);

  const uint32_t dim_num = array_->array_schema()->dim_num();

  // Locate the first dimension where the start/end coordinates deviate.
  int64_t deviation_d;
  if (coords_layout == Layout::ROW_MAJOR) {
    deviation_d = 0;
    while (deviation_d < dim_num - 1) {
      if ((*start_coords)[deviation_d] != (*end_coords)[deviation_d])
        break;
      ++deviation_d;
    }
  } else {
    assert(coords_layout == Layout::COL_MAJOR);
    deviation_d = dim_num - 1;
    while (deviation_d > 0) {
      if ((*start_coords)[deviation_d] != (*end_coords)[deviation_d])
        break;
      --deviation_d;
    }
  }

  // Calculate the first dimension to start the expansion. This is the
  // the dimension that immediately follows the dimension where the
  // coordinates deviate.
  int64_t expand_d;
  if (coords_layout == Layout::ROW_MAJOR) {
    expand_d = deviation_d + 1;
  } else {
    assert(coords_layout == Layout::COL_MAJOR);
    expand_d = deviation_d - 1;
  }

  // Expand each dimension at-and-after the expansion dimension so that
  // the coordinates align with the first and last ranges.
  if (coords_layout == Layout::ROW_MAJOR) {
    for (int64_t d = expand_d; d < dim_num; ++d) {
      (*start_coords)[d] = 0;
      (*end_coords)[d] = ranges_[d].size() - 1;
    }
  } else {
    assert(coords_layout == Layout::COL_MAJOR);
    for (int64_t d = expand_d; d >= 0; --d) {
      (*start_coords)[d] = 0;
      (*end_coords)[d] = ranges_[d].size() - 1;
    }
  }
}

Status Subarray::compute_relevant_fragments_for_dim(
    ThreadPool* const compute_tp,
    const uint32_t dim_idx,
    const uint64_t fragment_num,
    const std::vector<uint64_t>& start_coords,
    const std::vector<uint64_t>& end_coords,
    std::vector<uint8_t>* const frag_bytemap) const {
  const auto meta = array_->fragment_metadata();
  const Dimension* const dim = array_->array_schema()->dimension(dim_idx);

  return parallel_for(compute_tp, 0, fragment_num, [&](const uint64_t f) {
    // We're done when we have already determined fragment `f` to
    // be relevant for this dimension.
    if ((*frag_bytemap)[f] == 1) {
      return Status::Ok();
    }

    // The fragment `f` is relevant to this dimension's fragment bytemap
    // if it overlaps with any range between the start and end coordinates
    // on this dimension.
    const Range& frag_range = meta[f]->non_empty_domain()[dim_idx];
    for (uint64_t r = start_coords[dim_idx]; r <= end_coords[dim_idx]; ++r) {
      const Range& query_range = ranges_[dim_idx][r];

      if (dim->overlap(frag_range, query_range)) {
        (*frag_bytemap)[f] = 1;
        break;
      }
    }

    return Status::Ok();
  });
}

Status Subarray::load_relevant_fragment_rtrees(
    ThreadPool* const compute_tp) const {
  auto timer_se = stats_->start_timer("read_load_relevant_rtrees");

  auto meta = array_->fragment_metadata();
  auto encryption_key = array_->encryption_key();

  auto status =
      parallel_for(compute_tp, 0, relevant_fragments_.size(), [&](uint64_t f) {
        return meta[relevant_fragments_[f]]->load_rtree(*encryption_key);
      });
  RETURN_NOT_OK(status);

  return Status::Ok();
}

Status Subarray::compute_relevant_fragment_tile_overlap(
    ThreadPool* const compute_tp,
    SubarrayTileOverlap* const tile_overlap,
    ComputeRelevantTileOverlapCtx* const fn_ctx) {
  auto timer_se = stats_->start_timer("read_compute_relevant_tile_overlap");

  const auto range_num = tile_overlap->range_num();
  fn_ctx->range_idx_offset_ = fn_ctx->range_idx_offset_ + fn_ctx->range_len_;
  fn_ctx->range_len_ = range_num - fn_ctx->range_idx_offset_;

  const auto& meta = array_->fragment_metadata();

  auto status =
      parallel_for(compute_tp, 0, relevant_fragments_.size(), [&](uint64_t i) {
        const auto f = relevant_fragments_[i];
        const auto dense = meta[f]->dense();
        return compute_relevant_fragment_tile_overlap(
            meta[f], f, dense, compute_tp, tile_overlap, fn_ctx);
      });
  RETURN_NOT_OK(status);

  return Status::Ok();
}

Status Subarray::compute_relevant_fragment_tile_overlap(
    tdb_shared_ptr<FragmentMetadata> meta,
    unsigned frag_idx,
    bool dense,
    ThreadPool* const compute_tp,
    SubarrayTileOverlap* const tile_overlap,
    ComputeRelevantTileOverlapCtx* const fn_ctx) {
  const auto num_threads = compute_tp->concurrency_level();
  const auto range_num = fn_ctx->range_len_;

  const auto ranges_per_thread =
      (uint64_t)std::ceil((double)range_num / num_threads);
  const auto status = parallel_for(compute_tp, 0, num_threads, [&](uint64_t t) {
    const auto r_start = fn_ctx->range_idx_offset_ + (t * ranges_per_thread);
    const auto r_end = fn_ctx->range_idx_offset_ +
                       std::min((t + 1) * ranges_per_thread - 1, range_num - 1);
    for (uint64_t r = r_start; r <= r_end; ++r) {
      if (dense) {  // Dense fragment
        *tile_overlap->at(frag_idx, r) =
            compute_tile_overlap(r + tile_overlap->range_idx_start(), frag_idx);
      } else {  // Sparse fragment
        const auto& range = this->ndrange(r + tile_overlap->range_idx_start());
        RETURN_NOT_OK(
            meta->get_tile_overlap(range, tile_overlap->at(frag_idx, r)));
      }
    }

    return Status::Ok();
  });
  RETURN_NOT_OK(status);

  return Status::Ok();
}

Status Subarray::load_relevant_fragment_tile_var_sizes(
    const std::vector<std::string>& names, ThreadPool* const compute_tp) const {
  auto array_schema = array_->array_schema();
  auto encryption_key = array_->encryption_key();
  auto meta = array_->fragment_metadata();

  // Find the names of the var-sized dimensions or attributes
  std::vector<std::string> var_names;
  var_names.reserve(names.size());
  for (unsigned i = 0; i < names.size(); ++i) {
    if (array_schema->var_size(names[i]))
      var_names.emplace_back(names[i]);
  }

  // No var-sized attributes/dimensions in `names`
  if (var_names.empty())
    return Status::Ok();

  // Load all metadata for tile var sizes among fragments.
  for (const auto& var_name : var_names) {
    const auto status = parallel_for(
        compute_tp, 0, relevant_fragments_.size(), [&](const size_t i) {
          auto f = relevant_fragments_[i];
          // Gracefully skip loading tile sizes for attributes added in schema
          // evolution that do not exists in this fragment
          auto schema = meta[f]->array_schema();
          if (!schema->is_field(var_name))
            return Status::Ok();

          return meta[f]->load_tile_var_sizes(*encryption_key, var_name);
        });

    RETURN_NOT_OK(status);
  }

  return Status::Ok();
}

std::vector<unsigned> Subarray::relevant_fragments() const {
  return relevant_fragments_;
}

stats::Stats* Subarray::stats() const {
  return stats_;
}

// Explicit instantiations
template Status Subarray::compute_tile_coords<int8_t>();
template Status Subarray::compute_tile_coords<uint8_t>();
template Status Subarray::compute_tile_coords<int16_t>();
template Status Subarray::compute_tile_coords<uint16_t>();
template Status Subarray::compute_tile_coords<int32_t>();
template Status Subarray::compute_tile_coords<uint32_t>();
template Status Subarray::compute_tile_coords<int64_t>();
template Status Subarray::compute_tile_coords<uint64_t>();
template Status Subarray::compute_tile_coords<float>();
template Status Subarray::compute_tile_coords<double>();

template void Subarray::add_or_coalesce_range<int8_t>(uint32_t, const Range&);
template void Subarray::add_or_coalesce_range<uint8_t>(uint32_t, const Range&);
template void Subarray::add_or_coalesce_range<int16_t>(uint32_t, const Range&);
template void Subarray::add_or_coalesce_range<uint16_t>(uint32_t, const Range&);
template void Subarray::add_or_coalesce_range<int32_t>(uint32_t, const Range&);
template void Subarray::add_or_coalesce_range<uint32_t>(uint32_t, const Range&);
template void Subarray::add_or_coalesce_range<int64_t>(uint32_t, const Range&);
template void Subarray::add_or_coalesce_range<uint64_t>(uint32_t, const Range&);
template void Subarray::add_or_coalesce_range<char>(uint32_t, const Range&);

template const int8_t* Subarray::tile_coords_ptr<int8_t>(
    const std::vector<int8_t>& tile_coords,
    std::vector<uint8_t>* aux_tile_coords) const;
template const uint8_t* Subarray::tile_coords_ptr<uint8_t>(
    const std::vector<uint8_t>& tile_coords,
    std::vector<uint8_t>* aux_tile_coords) const;
template const int16_t* Subarray::tile_coords_ptr<int16_t>(
    const std::vector<int16_t>& tile_coords,
    std::vector<uint8_t>* aux_tile_coords) const;
template const uint16_t* Subarray::tile_coords_ptr<uint16_t>(
    const std::vector<uint16_t>& tile_coords,
    std::vector<uint8_t>* aux_tile_coords) const;
template const int32_t* Subarray::tile_coords_ptr<int32_t>(
    const std::vector<int32_t>& tile_coords,
    std::vector<uint8_t>* aux_tile_coords) const;
template const uint32_t* Subarray::tile_coords_ptr<uint32_t>(
    const std::vector<uint32_t>& tile_coords,
    std::vector<uint8_t>* aux_tile_coords) const;
template const int64_t* Subarray::tile_coords_ptr<int64_t>(
    const std::vector<int64_t>& tile_coords,
    std::vector<uint8_t>* aux_tile_coords) const;
template const uint64_t* Subarray::tile_coords_ptr<uint64_t>(
    const std::vector<uint64_t>& tile_coords,
    std::vector<uint8_t>* aux_tile_coords) const;
template const float* Subarray::tile_coords_ptr<float>(
    const std::vector<float>& tile_coords,
    std::vector<uint8_t>* aux_tile_coords) const;
template const double* Subarray::tile_coords_ptr<double>(
    const std::vector<double>& tile_coords,
    std::vector<uint8_t>* aux_tile_coords) const;

template Subarray Subarray::crop_to_tile<int8_t>(
    const int8_t* tile_coords, Layout layout) const;
template Subarray Subarray::crop_to_tile<uint8_t>(
    const uint8_t* tile_coords, Layout layout) const;
template Subarray Subarray::crop_to_tile<int16_t>(
    const int16_t* tile_coords, Layout layout) const;
template Subarray Subarray::crop_to_tile<uint16_t>(
    const uint16_t* tile_coords, Layout layout) const;
template Subarray Subarray::crop_to_tile<int32_t>(
    const int32_t* tile_coords, Layout layout) const;
template Subarray Subarray::crop_to_tile<uint32_t>(
    const uint32_t* tile_coords, Layout layout) const;
template Subarray Subarray::crop_to_tile<int64_t>(
    const int64_t* tile_coords, Layout layout) const;
template Subarray Subarray::crop_to_tile<uint64_t>(
    const uint64_t* tile_coords, Layout layout) const;
template Subarray Subarray::crop_to_tile<float>(
    const float* tile_coords, Layout layout) const;
template Subarray Subarray::crop_to_tile<double>(
    const double* tile_coords, Layout layout) const;

}  // namespace sm
}  // namespace tiledb<|MERGE_RESOLUTION|>--- conflicted
+++ resolved
@@ -281,20 +281,10 @@
     return LOG_STATUS(
         Status::SubarrayError("Cannot add range; Invalid dimension index"));
 
-<<<<<<< HEAD
-  if (start == nullptr || end == nullptr)
-    return LOG_STATUS(Status::SubarrayError("Cannot add range; Invalid range"));
-
-  if (start_size == 0 || end_size == 0)
-    return LOG_STATUS(Status::SubarrayError(
-        "Cannot add range; Range start/end cannot have zero length"));
-
-=======
   if ((start == nullptr && start_size != 0) ||
       (end == nullptr && end_size != 0))
     return LOG_STATUS(Status::SubarrayError("Cannot add range; Invalid range"));
 
->>>>>>> 88f17b78
   if (!array_->array_schema()->domain()->dimension(dim_idx)->var_size())
     return LOG_STATUS(Status::SubarrayError(
         "Cannot add range; Range must be variable-sized"));
@@ -305,8 +295,6 @@
     return LOG_STATUS(Status::SubarrayError(
         "Cannot add range; Function applicable only to reads"));
 
-<<<<<<< HEAD
-=======
   // Get read_range_oob config setting
   bool found = false;
   std::string read_range_oob = config_.get("sm.read_range_oob", &found);
@@ -317,7 +305,6 @@
         "Invalid value " + read_range_oob +
         " for sm.read_range_obb. Acceptable values are 'error' or 'warn'."));
 
->>>>>>> 88f17b78
   // Add range
   Range r;
   r.set_range_var(start, start_size, end, end_size);
