/**
 * @file   array.h
 *
 * @author Ravi Gaddipati
 *
 * @section LICENSE
 *
 * The MIT License
 *
 * @copyright Copyright (c) 2017-2023 TileDB, Inc.
 *
 * Permission is hereby granted, free of charge, to any person obtaining a copy
 * of this software and associated documentation files (the "Software"), to deal
 * in the Software without restriction, including without limitation the rights
 * to use, copy, modify, merge, publish, distribute, sublicense, and/or sell
 * copies of the Software, and to permit persons to whom the Software is
 * furnished to do so, subject to the following conditions:
 *
 * The above copyright notice and this permission notice shall be included in
 * all copies or substantial portions of the Software.
 *
 * THE SOFTWARE IS PROVIDED "AS IS", WITHOUT WARRANTY OF ANY KIND, EXPRESS OR
 * IMPLIED, INCLUDING BUT NOT LIMITED TO THE WARRANTIES OF MERCHANTABILITY,
 * FITNESS FOR A PARTICULAR PURPOSE AND NONINFRINGEMENT. IN NO EVENT SHALL THE
 * AUTHORS OR COPYRIGHT HOLDERS BE LIABLE FOR ANY CLAIM, DAMAGES OR OTHER
 * LIABILITY, WHETHER IN AN ACTION OF CONTRACT, TORT OR OTHERWISE, ARISING FROM,
 * OUT OF OR IN CONNECTION WITH THE SOFTWARE OR THE USE OR OTHER DEALINGS IN
 * THE SOFTWARE.
 *
 * @section DESCRIPTION
 *
 * This file declares the C++ API for TileDB array operations.
 */

#ifndef TILEDB_CPP_API_ARRAY_H
#define TILEDB_CPP_API_ARRAY_H

#include "array_schema.h"
#include "context.h"
#include "tiledb.h"
#include "tiledb_experimental.h"
#include "type.h"

#include <unordered_map>
#include <vector>

namespace tiledb {

/** Marker class to enforce a TimeTravel TemporalPolicy. */
class TimeTravelMarker {};
static constexpr TimeTravelMarker TimeTravel{};

/** Marker class to enforce a TimestampStartEnd TemporalPolicy. */
class TimestampStartEndMarker {};
static constexpr TimestampStartEndMarker TimestampStartEnd{};

/**
 * Class representing a TileDB temporal policy object.
 *
 * @details
 * A TemporalPolicy object dictates the timestamp usage with which an Array is
 * opened. TimeTravel represents opening at a single point in time, while
 * TimestampStartEnd will open between the two specified times.
 * Note that this class was created specifically to maintain timestamps for the
 * Array class, but its semantics are not specific to an Array.
 *
 * **Example:**
 *
 * @code{.cpp}
 * // Open an array with TimeTravel
 * tiledb::Context ctx;
 * tiledb::Array array_time_travel(
 *    ctx, "s3://bucket/array", TILEDB_WRITE, TemporalPolicy(TimeTravel, 1));
 *
 * // Open an array with TimestampStartEnd
 * TemporalPolicy tp_time_range(TimestampStartEnd, 0, 1);
 * tiledb::Context ctx;
 * tiledb::Array array_time_range(
 *    ctx, "s3://bucket/array", TILEDB_WRITE, tp_time_range);
 * @endcode
 */
class TemporalPolicy {
  /**
   * Make available the internals of TemporalPolicy to Array.
   */
  friend class Array;

 public:
  TemporalPolicy()
      : timestamp_start_(0)
      , timestamp_end_(UINT64_MAX){};

  TemporalPolicy(const TimeTravelMarker&, uint64_t timestamp)
      : timestamp_start_(0)
      , timestamp_end_(timestamp){};

  TemporalPolicy(
      const TimestampStartEndMarker&,
      uint64_t timestamp_start,
      uint64_t timestamp_end)
      : timestamp_start_(timestamp_start)
      , timestamp_end_(timestamp_end){};

 private:
  inline uint64_t timestamp_start() const {
    return timestamp_start_;
  }

  inline uint64_t timestamp_end() const {
    return timestamp_end_;
  }

  const uint64_t timestamp_start_;
  const uint64_t timestamp_end_;
};

/** Marker class to enforce an AES_256_GCM encryption type. */
class AESGCMEncryptionTypeMarker {};
static constexpr AESGCMEncryptionTypeMarker AESGCM{};

/**
 * Class representing a TileDB encryption algorithm object.
 *
 * @details
 * An EncryptionAlgorithm represents a pair of encryption type and key.
 *
 * @code{.cpp}
 * // Open an array with an EncryptionAlgorithm
 * tiledb::Context ctx;
 * std::string key = "0123456789";
 * tiledb::Array array(
 *    ctx,
 *    "s3://bucket/array",
 *    TILEDB_WRITE,
 *    TemporalPolicy(),
 *    EncryptionAlgorithm(AESGCM, key));
 * @endcode
 */
class EncryptionAlgorithm {
  /**
   * Make available the internals of EncryptionAlgorithm to Array.
   */
  friend class Array;

 public:
  EncryptionAlgorithm()
      : type_(TILEDB_NO_ENCRYPTION)
      , key_(nullptr){};

  EncryptionAlgorithm(tiledb_encryption_type_t type, const char* key)
      : type_(type)
      , key_(key){};

  EncryptionAlgorithm(const AESGCMEncryptionTypeMarker&, const char* key)
      : type_(TILEDB_AES_256_GCM)
      , key_(key){};

 private:
  inline tiledb_encryption_type_t type() const {
    return type_;
  }

  inline const char* key() const {
    return key_;
  }

  const tiledb_encryption_type_t type_;
  const char* key_;
};

/**
 * Class representing a TileDB array object.
 *
 * @details
 * An Array object represents array data in TileDB at some persisted location,
 * e.g. on disk, in an S3 bucket, etc. Once an array has been opened for reading
 * or writing, interact with the data through Query objects.
 *
 * **Example:**
 *
 * @code{.cpp}
 * tiledb::Context ctx;
 *
 * // Create an ArraySchema, add attributes, domain, etc.
 * tiledb::ArraySchema schema(...);
 *
 * // Create empty array named "my_array" on persistent storage.
 * tiledb::Array::create("my_array", schema);
 * @endcode
 */
class Array {
 public:
  /**
   * @brief Constructor. This opens the array for the given query type. The
   * destructor calls the `close()` method.
   *
   * **Example:**
   *
   * @code{.cpp}
   * // Open the array for reading
   * tiledb::Context ctx;
   * tiledb::Array array(ctx, "s3://bucket-name/array-name", TILEDB_READ);
   * @endcode
   *
   * @param ctx TileDB context.
   * @param array_uri The array URI.
   * @param query_type Query type to open the array for.
   * @param temporal_policy The TemporalPolicy with which to open the array.
   * @param encryption_algorithm The EncryptionAlgorithm to set on the array.
   */
  Array(
      const Context& ctx,
      const std::string& array_uri,
      tiledb_query_type_t query_type,
      const TemporalPolicy temporal_policy = {},
      const EncryptionAlgorithm encryption_algorithm = {})
      : ctx_(ctx)
      , schema_(ArraySchema(ctx, (tiledb_array_schema_t*)nullptr)) {
    tiledb_ctx_t* c_ctx = ctx.ptr().get();
    tiledb_array_t* array;
    ctx.handle_error(tiledb_array_alloc(c_ctx, array_uri.c_str(), &array));
    array_ = std::shared_ptr<tiledb_array_t>(array, deleter_);

    ctx.handle_error(tiledb_array_set_open_timestamp_start(
        c_ctx, array, temporal_policy.timestamp_start()));
    ctx.handle_error(tiledb_array_set_open_timestamp_end(
        c_ctx, array, temporal_policy.timestamp_end()));

    if (encryption_algorithm.key()) {
      auto config = ctx.config();
      const char* enc_type_str;
      tiledb_encryption_type_to_str(encryption_algorithm.type(), &enc_type_str);
      config.set("sm.encryption_type", enc_type_str);
      config.set("sm.encryption_key", encryption_algorithm.key());
      ctx.handle_error(
          tiledb_array_set_config(c_ctx, array, config.ptr().get()));
    }

    ctx.handle_error(tiledb_array_open(c_ctx, array, query_type));
    tiledb_array_schema_t* array_schema;
    ctx.handle_error(tiledb_array_get_schema(c_ctx, array, &array_schema));
    schema_ = ArraySchema(ctx, array_schema);
  }

  /**
   * @brief Constructor. This sets the array config.
   *
   * **Example:**
   *
   * @code{.cpp}
   * tiledb::Context ctx;
   * tiledb_config_t* config;
   * @endcode
   *
   * @param ctx TileDB context.
   * @param carray The array.
   * @param config The array's config.
   */
  Array(const Context& ctx, tiledb_array_t* carray, tiledb_config_t* config)
      : ctx_(ctx)
      , schema_(ArraySchema(ctx, (tiledb_array_schema_t*)nullptr)) {
    tiledb_ctx_t* c_ctx = ctx.ptr().get();
    ctx.handle_error(tiledb_array_set_config(c_ctx, carray, config));
  }

  /**
   * Constructor. Creates a TileDB Array instance wrapping the given pointer.
   * @param ctx tiledb::Context
   * @param own=true If false, disables underlying cleanup upon destruction.
   * @throws TileDBError if construction fails
   */
  Array(const Context& ctx, tiledb_array_t* carray, bool own = true)
      : ctx_(ctx)
      , schema_(ArraySchema(ctx, (tiledb_array_schema_t*)nullptr)) {
    if (carray == nullptr)
      throw TileDBError(
          "[TileDB::C++API] Error: Failed to create Array from null pointer");

    tiledb_ctx_t* c_ctx = ctx.ptr().get();

    tiledb_array_schema_t* array_schema;
    ctx.handle_error(tiledb_array_get_schema(c_ctx, carray, &array_schema));
    schema_ = ArraySchema(ctx, array_schema);
    owns_c_ptr_ = own;

    array_ = std::shared_ptr<tiledb_array_t>(carray, [own](tiledb_array_t* p) {
      if (own) {
        tiledb_array_free(&p);
      }
    });
  }

  Array(const Array&) = default;
  Array(Array&&) = default;
  Array& operator=(const Array&) = default;
  Array& operator=(Array&&) = default;

  /** Destructor; calls `close()`. */
  ~Array() {
    if (owns_c_ptr_ && is_open()) {
      close();
    }
  }

  /** Checks if the array is open. */
  bool is_open() const {
    auto& ctx = ctx_.get();
    int open = 0;
    ctx.handle_error(
        tiledb_array_is_open(ctx.ptr().get(), array_.get(), &open));
    return bool(open);
  }

  /** Returns the array URI. */
  std::string uri() const {
    auto& ctx = ctx_.get();
    const char* uri = nullptr;
    ctx.handle_error(tiledb_array_get_uri(ctx.ptr().get(), array_.get(), &uri));
    return std::string(uri);
  }

  /** Get the ArraySchema for the array. **/
  ArraySchema schema() const {
    auto& ctx = ctx_.get();
    tiledb_array_schema_t* schema;
    ctx.handle_error(
        tiledb_array_get_schema(ctx.ptr().get(), array_.get(), &schema));
    return ArraySchema(ctx, schema);
  }

  /** Returns a shared pointer to the C TileDB array object. */
  std::shared_ptr<tiledb_array_t> ptr() const {
    return array_;
  }

  /**
   * Deletes the data written to the array with the input uri.
   */
  static void delete_array(const Context& ctx, const std::string& uri) {
    ctx.handle_error(tiledb_array_delete(ctx.ptr().get(), uri.c_str()));
  }

  /**
   * Deletes the fragments written between the input timestamps of an array
   * with the input uri.
   */
  void delete_fragments(
      const std::string& uri,
      uint64_t timestamp_start,
      uint64_t timestamp_end) const {
    auto& ctx = ctx_.get();
    ctx.handle_error(tiledb_array_delete_fragments(
        ctx.ptr().get(),
        array_.get(),
        uri.c_str(),
        timestamp_start,
        timestamp_end));
  }

  /**
   * Deletes the fragments with the input uris on an array with the input uri.
   */
  static void delete_fragments_list(
      const Context& ctx,
      const std::string& uri,
      const char* fragment_uris[],
      const size_t num_fragments) {
    ctx.handle_error(tiledb_array_delete_fragments_list(
        ctx.ptr().get(), uri.c_str(), fragment_uris, num_fragments));
  }

  /**
   * @brief Opens the array. The array is opened using a query type as input.
   *
   * This is to indicate that queries created for this `Array`
   * object will inherit the query type. In other words, `Array`
   * objects are opened to receive only one type of queries.
   * They can always be closed and be re-opened with another query type.
   * Also there may be many different `Array`
   * objects created and opened with different query types. For
   * instance, one may create and open an array object `array_read` for
   * reads and another one `array_write` for writes, and interleave
   * creation and submission of queries for both these array objects.
   *
   * **Example:**
   * @code{.cpp}
   * // Open the array for writing
   * tiledb::Array array(ctx, "s3://bucket-name/array-name", TILEDB_WRITE);
   * // Close and open again for reading.
   * array.close();
   * array.open(TILEDB_READ);
   * @endcode
   *
   * @param query_type The type of queries the array object will be receiving.
   * @throws TileDBError if the array is already open or other error occurred.
   */
  void open(tiledb_query_type_t query_type) {
    auto& ctx = ctx_.get();
    tiledb_ctx_t* c_ctx = ctx.ptr().get();
    ctx.handle_error(tiledb_array_open(c_ctx, array_.get(), query_type));
    tiledb_array_schema_t* array_schema;
    ctx.handle_error(
        tiledb_array_get_schema(c_ctx, array_.get(), &array_schema));
    schema_ = ArraySchema(ctx, array_schema);
  }

  // clang-format off
  /**
   * @copybrief Array::open(tiledb_query_type_t)
   *
   * See @ref Array::open(tiledb_query_type_t) "Array::open"
   */
  // clang-format on
  void open(
      tiledb_query_type_t query_type,
      tiledb_encryption_type_t encryption_type,
      const std::string& encryption_key) {
    auto& ctx = ctx_.get();
    tiledb_ctx_t* c_ctx = ctx.ptr().get();
    auto config = ctx.config();

    const char* enc_type_str;
    tiledb_encryption_type_to_str(encryption_type, &enc_type_str);
    config.set("sm.encryption_type", enc_type_str);
    config.set("sm.encryption_key", encryption_key);
    ctx.handle_error(
        tiledb_array_set_config(c_ctx, array_.get(), config.ptr().get()));

    open(query_type);
  }

  // clang-format off
  /**
   * @copybrief Array::open(tiledb_query_type_t,tiledb_encryption_type_t,const std::string&)
   *
   * See @ref Array::open(tiledb_query_type_t,tiledb_encryption_type_t,const std::string&) "Array::open"
   */
  // clang-format on
  void open(
      tiledb_query_type_t query_type,
      tiledb_encryption_type_t encryption_type,
      const std::string& encryption_key,
      uint64_t timestamp) {
    auto& ctx = ctx_.get();
    tiledb_ctx_t* c_ctx = ctx.ptr().get();

    ctx.handle_error(
        tiledb_array_set_open_timestamp_end(c_ctx, array_.get(), timestamp));
    open(query_type, encryption_type, encryption_key);
  }

  /**
   * Reopens the array (the array must be already open). This is useful
   * when the array got updated after it got opened and the `Array`
   * object got created. To sync-up with the updates, the user must either
   * close the array and open with `open()`, or just use
   * `reopen()` without closing. This function will be generally
   * faster than the former alternative.
   *
   * Note: reopening encrypted arrays does not require the encryption key.
   *
   * **Example:**
   * @code{.cpp}
   * // Open the array for reading
   * tiledb::Array array(ctx, "s3://bucket-name/array-name", TILEDB_READ);
   * array.reopen();
   * @endcode
   *
   * @throws TileDBError if the array was not already open or other error
   * occurred.
   */
  void reopen() {
    auto& ctx = ctx_.get();
    tiledb_ctx_t* c_ctx = ctx.ptr().get();
    ctx.handle_error(tiledb_array_reopen(c_ctx, array_.get()));
    tiledb_array_schema_t* array_schema;
    ctx.handle_error(
        tiledb_array_get_schema(c_ctx, array_.get(), &array_schema));
    schema_ = ArraySchema(ctx, array_schema);
  }

  /** Sets the inclusive starting timestamp when opening this array. */
  void set_open_timestamp_start(uint64_t timestamp_start) const {
    auto& ctx = ctx_.get();
    ctx.handle_error(tiledb_array_set_open_timestamp_start(
        ctx.ptr().get(), array_.get(), timestamp_start));
  }

  /** Sets the inclusive ending timestamp when opening this array. */
  void set_open_timestamp_end(uint64_t timestamp_end) const {
    auto& ctx = ctx_.get();
    ctx.handle_error(tiledb_array_set_open_timestamp_end(
        ctx.ptr().get(), array_.get(), timestamp_end));
  }

  /** Retrieves the inclusive starting timestamp. */
  uint64_t open_timestamp_start() const {
    auto& ctx = ctx_.get();
    uint64_t timestamp_start;
    ctx.handle_error(tiledb_array_get_open_timestamp_start(
        ctx.ptr().get(), array_.get(), &timestamp_start));
    return timestamp_start;
  }

  /** Retrieves the inclusive ending timestamp. */
  uint64_t open_timestamp_end() const {
    auto& ctx = ctx_.get();
    uint64_t timestamp_end;
    ctx.handle_error(tiledb_array_get_open_timestamp_end(
        ctx.ptr().get(), array_.get(), &timestamp_end));
    return timestamp_end;
  }

  /** Sets the array config. */
  void set_config(const Config& config) const {
    auto& ctx = ctx_.get();
    ctx.handle_error(tiledb_array_set_config(
        ctx.ptr().get(), array_.get(), config.ptr().get()));
  }

  /** Retrieves the array config. */
  Config config() const {
    auto& ctx = ctx_.get();
    tiledb_config_t* config = nullptr;
    ctx.handle_error(
        tiledb_array_get_config(ctx.ptr().get(), array_.get(), &config));
    return Config(&config);
  }

  /**
   * Closes the array. The destructor calls this automatically
   * if the underlying pointer is owned.
   *
   * **Example:**
   * @code{.cpp}
   * tiledb::Array array(ctx, "s3://bucket-name/array-name", TILEDB_READ);
   * array.close();
   * @endcode
   */
  void close() {
    auto& ctx = ctx_.get();
    ctx.handle_error(tiledb_array_close(ctx.ptr().get(), array_.get()));
  }

  /**
   * @brief Consolidates the fragments of an array into a single fragment.
   *
   * You must first finalize all queries to the array before consolidation can
   * begin (as consolidation temporarily acquires an exclusive lock on the
   * array).
   *
   * **Example:**
   * @code{.cpp}
   * tiledb::Array::consolidate(ctx, "s3://bucket-name/array-name");
   * @endcode
   *
   * @param ctx TileDB context
   * @param array_uri The URI of the TileDB array to be consolidated.
   * @param config Configuration parameters for the consolidation.
   */
  static void consolidate(
      const Context& ctx,
      const std::string& uri,
      Config* const config = nullptr) {
    ctx.handle_error(tiledb_array_consolidate(
        ctx.ptr().get(), uri.c_str(), config ? config->ptr().get() : nullptr));
  }

  /**
   * @brief Consolidates the fragments of an encrypted array into a single
   * fragment.
   *
   * You must first finalize all queries to the array before consolidation can
   * begin (as consolidation temporarily acquires an exclusive lock on the
   * array).
   *
   * **Example:**
   * @code{.cpp}
   * // Load AES-256 key from disk, environment variable, etc.
   * uint8_t key[32] = ...;
   * tiledb::Array::consolidate(
   *     ctx,
   *     "s3://bucket-name/array-name",
   *     TILEDB_AES_256_GCM,
   *     key,
   *     sizeof(key));
   * @endcode
   *
   * @param ctx TileDB context
   * @param array_uri The URI of the TileDB array to be consolidated.
   * @param encryption_type The encryption type to use.
   * @param encryption_key The encryption key to use.
   * @param key_length Length in bytes of the encryption key.
   * @param config Configuration parameters for the consolidation.
   */
  TILEDB_DEPRECATED
  static void consolidate(
      const Context& ctx,
      const std::string& uri,
      tiledb_encryption_type_t encryption_type,
      const void* encryption_key,
      uint32_t key_length,
      Config* const config = nullptr) {
    ctx.handle_error(tiledb_array_consolidate_with_key(
        ctx.ptr().get(),
        uri.c_str(),
        encryption_type,
        encryption_key,
        key_length,
        config ? config->ptr().get() : nullptr));
  }

  // clang-format off
  /**
   * @copybrief Array::consolidate(const Context&,const std::string&,tiledb_encryption_type_t,const void*,uint32_t,const Config&)
   *
   * See @ref Array::consolidate(
   *     const Context&,
   *     const std::string&,
   *     tiledb_encryption_type_t,
   *     const void*,
   *     uint32_t,const Config&) "Array::consolidate"
   *
   * @param ctx TileDB context
   * @param array_uri The URI of the TileDB array to be consolidated.
   * @param encryption_type The encryption type to use.
   * @param encryption_key The encryption key to use.
   * @param config Configuration parameters for the consolidation.
   */
  // clang-format on
  static void consolidate(
      const Context& ctx,
      const std::string& uri,
      tiledb_encryption_type_t encryption_type,
      const std::string& encryption_key,
      Config* const config = nullptr) {
    return consolidate(
        ctx,
        uri,
        encryption_type,
        encryption_key.data(),
        (uint32_t)encryption_key.size(),
        config);
  }

  /**
   * Cleans up the array, such as consolidated fragments and array metadata.
   * Note that this will coarsen the granularity of time traveling (see docs
   * for more information).
   *
   * **Example:**
   * @code{.cpp}
   * tiledb::Array::vacuum(ctx, "s3://bucket-name/array-name");
   * @endcode
   *
   * @param ctx TileDB context
   * @param array_uri The URI of the TileDB array to be vacuumed.
   * @param config Configuration parameters for the vacuuming.
   */
  static void vacuum(
      const Context& ctx,
      const std::string& uri,
      Config* const config = nullptr) {
    ctx.handle_error(tiledb_array_vacuum(
        ctx.ptr().get(), uri.c_str(), config ? config->ptr().get() : nullptr));
  }

  /**
   * Creates a new TileDB array given an input schema.
   *
   * **Example:**
   * @code{.cpp}
   * tiledb::Array::create("s3://bucket-name/array-name", schema);
   * @endcode
   *
   * @param uri URI where array will be created.
   * @param schema The array schema.
   */
  static void create(const std::string& uri, const ArraySchema& schema) {
    auto& ctx = schema.context();
    tiledb_ctx_t* c_ctx = ctx.ptr().get();
    ctx.handle_error(tiledb_array_schema_check(c_ctx, schema.ptr().get()));
    ctx.handle_error(
        tiledb_array_create(c_ctx, uri.c_str(), schema.ptr().get()));
  }

  /**
   * Loads the array schema from an array.
   *
   * **Example:**
   * @code{.cpp}
   * auto schema = tiledb::Array::load_schema(ctx,
   * "s3://bucket-name/array-name");
   * @endcode
   *
   * @param ctx The TileDB context.
   * @param uri The array URI.
   * @return The loaded ArraySchema object.
   */
  static ArraySchema load_schema(const Context& ctx, const std::string& uri) {
    tiledb_array_schema_t* schema;
    ctx.handle_error(
        tiledb_array_schema_load(ctx.ptr().get(), uri.c_str(), &schema));
    return ArraySchema(ctx, schema);
  }

  /**
   * Loads the array schema from an encrypted array.
   *
   * **Example:**
   * @code{.cpp}
   * auto schema = tiledb::Array::load_schema(ctx,
   * "s3://bucket-name/array-name", key_type, key, key_len);
   * @endcode
   *
   * @param ctx The TileDB context.
   * @param uri The array URI.
   * @param encryption_type The encryption type to use.
   * @param encryption_key The encryption key to use.
   * @param key_length Length in bytes of the encryption key.
   * @return The loaded ArraySchema object.
   */
  TILEDB_DEPRECATED
  static ArraySchema load_schema(
      const Context& ctx,
      const std::string& uri,
      tiledb_encryption_type_t encryption_type,
      const void* encryption_key,
      uint32_t key_length) {
    tiledb_array_schema_t* schema;
    ctx.handle_error(tiledb_array_schema_load_with_key(
        ctx.ptr().get(),
        uri.c_str(),
        encryption_type,
        encryption_key,
        key_length,
        &schema));
    return ArraySchema(ctx, schema);
  }

  /**
   * @brief Creates a new encrypted TileDB array given an input schema.
   *
   * **Example:**
   * @code{.cpp}
   * // Load AES-256 key from disk, environment variable, etc.
   * uint8_t key[32] = ...;
   * tiledb::Array::create("s3://bucket-name/array-name", schema,
   *    TILEDB_AES_256_GCM, key, sizeof(key));
   * @endcode
   *
   * @param uri URI where array will be created.
   * @param schema The array schema.
   * @param encryption_type The encryption type to use.
   * @param encryption_key The encryption key to use.
   * @param key_length Length in bytes of the encryption key.
   */
  TILEDB_DEPRECATED
  static void create(
      const std::string& uri,
      const ArraySchema& schema,
      tiledb_encryption_type_t encryption_type,
      const void* encryption_key,
      uint32_t key_length) {
    auto& ctx = schema.context();
    tiledb_ctx_t* c_ctx = ctx.ptr().get();
    ctx.handle_error(tiledb_array_schema_check(c_ctx, schema.ptr().get()));
    ctx.handle_error(tiledb_array_create_with_key(
        c_ctx,
        uri.c_str(),
        schema.ptr().get(),
        encryption_type,
        encryption_key,
        key_length));
  }

  // clang-format off
  /**
   * @copybrief Array::create(const std::string&,const ArraySchema&,tiledb_encryption_type_t,const void*,uint32_t)
   *
   * See @ref Array::create(const std::string&,const ArraySchema&,tiledb_encryption_type_t,const void*,uint32_t) "Array::create"
   *
   * @param uri URI where array will be created.
   * @param schema The array schema.
   * @param encryption_type The encryption type to use.
   * @param encryption_key The encryption key to use.
   */
  // clang-format on
  static void create(
      const std::string& uri,
      const ArraySchema& schema,
      tiledb_encryption_type_t encryption_type,
      const std::string& encryption_key) {
    return create(
        uri,
        schema,
        encryption_type,
        encryption_key.data(),
        (uint32_t)encryption_key.size());
  }

  /**
   * Gets the encryption type the given array was created with.
   *
   * **Example:**
   * @code{.cpp}
   * tiledb_encryption_type_t enc_type;
   * tiledb::Array::encryption_type(ctx, "s3://bucket-name/array-name",
   *    &enc_type);
   * @endcode
   *
   * @param ctx TileDB context
   * @param array_uri The URI of the TileDB array to be consolidated.
   * @param encryption_type Set to the encryption type of the array.
   */
  static tiledb_encryption_type_t encryption_type(
      const Context& ctx, const std::string& array_uri) {
    tiledb_encryption_type_t encryption_type;
    ctx.handle_error(tiledb_array_encryption_type(
        ctx.ptr().get(), array_uri.c_str(), &encryption_type));
    return encryption_type;
  }

  /**
   * Retrieves the non-empty domain from the array. This is the union of the
   * non-empty domains of the array fragments.
   *
   *
   * **Example:**
   * @code{.cpp}
   * tiledb::Context ctx;
   * tiledb::Array array(ctx, "s3://bucket-name/array-name", TILEDB_READ);
   * // Specify the domain type (example uint32_t)
   * auto non_empty = array.non_empty_domain<uint32_t>();
   * std::cout << "Dimension named " << non_empty[0].first << " has cells in ["
   *           << non_empty[0].second.first << ", " non_empty[0].second.second
   *           << "]" << std::endl;
   * @endcode
   *
   * @tparam T Domain datatype
   * @return Vector of dim names with a {lower, upper} pair. Inclusive.
   *         Empty vector if the array has no data.
   */
  template <typename T>
  std::vector<std::pair<std::string, std::pair<T, T>>> non_empty_domain() {
    impl::type_check<T>(schema_.domain().type());
    std::vector<std::pair<std::string, std::pair<T, T>>> ret;

    auto dims = schema_.domain().dimensions();
    std::vector<T> buf(dims.size() * 2);
    int empty;

    auto& ctx = ctx_.get();
    ctx.handle_error(tiledb_array_get_non_empty_domain(
        ctx.ptr().get(), array_.get(), buf.data(), &empty));

    if (empty)
      return ret;

    for (size_t i = 0; i < dims.size(); ++i) {
      auto domain = std::pair<T, T>(buf[i * 2], buf[(i * 2) + 1]);
      ret.push_back(
          std::pair<std::string, std::pair<T, T>>(dims[i].name(), domain));
    }

    return ret;
  }

  /**
   * Retrieves the non-empty domain from the array on the given dimension.
   * This is the union of the non-empty domains of the array fragments.
   *
   *
   * **Example:**
   * @code{.cpp}
   * tiledb::Context ctx;
   * tiledb::Array array(ctx, "s3://bucket-name/array-name", TILEDB_READ);
   * // Specify the dimension type (example uint32_t)
   * auto non_empty = array.non_empty_domain<uint32_t>(0);
   * @endcode
   *
   * @tparam T Dimension datatype
   * @param idx The dimension index.
   * @return The {lower, upper} pair of the non-empty domain (inclusive)
   *         on the input dimension.
   */
  template <typename T>
  std::pair<T, T> non_empty_domain(unsigned idx) {
    auto dim = schema_.domain().dimension(idx);
    impl::type_check<T>(dim.type());
    std::pair<T, T> ret;
    std::vector<T> buf(2);
    int empty;

    auto& ctx = ctx_.get();
    ctx.handle_error(tiledb_array_get_non_empty_domain_from_index(
        ctx.ptr().get(), array_.get(), idx, buf.data(), &empty));

    if (empty)
      return ret;

    ret = std::pair<T, T>(buf[0], buf[1]);
    return ret;
  }

  /**
   * Retrieves the non-empty domain from the array on the given dimension.
   * This is the union of the non-empty domains of the array fragments.
   *
   *
   * **Example:**
   * @code{.cpp}
   * tiledb::Context ctx;
   * tiledb::Array array(ctx, "s3://bucket-name/array-name", TILEDB_READ);
   * // Specify the dimension type (example uint32_t)
   * auto non_empty = array.non_empty_domain<uint32_t>("d1");
   * @endcode
   *
   * @tparam T Dimension datatype
   * @param name The dimension name.
   * @return The {lower, upper} pair of the non-empty domain (inclusive)
   *         on the input dimension.
   */
  template <typename T>
  std::pair<T, T> non_empty_domain(const std::string& name) {
    auto dim = schema_.domain().dimension(name);
    impl::type_check<T>(dim.type());
    std::pair<T, T> ret;
    std::vector<T> buf(2);
    int empty;

    auto& ctx = ctx_.get();
    ctx.handle_error(tiledb_array_get_non_empty_domain_from_name(
        ctx.ptr().get(), array_.get(), name.c_str(), buf.data(), &empty));

    if (empty)
      return ret;

    ret = std::pair<T, T>(buf[0], buf[1]);
    return ret;
  }

  /**
   * Retrieves the non-empty domain from the array on the given dimension.
   * This is the union of the non-empty domains of the array fragments.
   * Applicable only to var-sized dimensions.
   *
   * **Example:**
   * @code{.cpp}
   * tiledb::Context ctx;
   * tiledb::Array array(ctx, "s3://bucket-name/array-name", TILEDB_READ);
   * // Specify the dimension type (example uint32_t)
   * auto non_empty = array.non_empty_domain_var(0);
   * @endcode
   *
   * @param idx The dimension index.
   * @return The {lower, upper} pair of the non-empty domain (inclusive)
   *         on the input dimension.
   */
  std::pair<std::string, std::string> non_empty_domain_var(unsigned idx) {
    auto dim = schema_.domain().dimension(idx);
    impl::type_check<char>(dim.type());
    std::pair<std::string, std::string> ret;

    // Get range sizes
    uint64_t start_size, end_size;
    int empty;
    auto& ctx = ctx_.get();
    ctx.handle_error(tiledb_array_get_non_empty_domain_var_size_from_index(
        ctx.ptr().get(), array_.get(), idx, &start_size, &end_size, &empty));

    if (empty)
      return ret;

    // Get ranges
    ret.first.resize(start_size);
    ret.second.resize(end_size);
    ctx.handle_error(tiledb_array_get_non_empty_domain_var_from_index(
        ctx.ptr().get(),
        array_.get(),
        idx,
        &(ret.first[0]),
        &(ret.second[0]),
        &empty));

    return ret;
  }

  /**
   * Retrieves the non-empty domain from the array on the given dimension.
   * This is the union of the non-empty domains of the array fragments.
   * Applicable only to var-sized dimensions.
   *
   * **Example:**
   * @code{.cpp}
   * tiledb::Context ctx;
   * tiledb::Array array(ctx, "s3://bucket-name/array-name", TILEDB_READ);
   * // Specify the dimension type (example uint32_t)
   * auto non_empty = array.non_empty_domain_var("d1");
   * @endcode
   *
   * @param name The dimension name.
   * @return The {lower, upper} pair of the non-empty domain (inclusive)
   *         on the input dimension.
   */
  std::pair<std::string, std::string> non_empty_domain_var(
      const std::string& name) {
    auto dim = schema_.domain().dimension(name);
    impl::type_check<char>(dim.type());
    std::pair<std::string, std::string> ret;

    // Get range sizes
    uint64_t start_size, end_size;
    int empty;
    auto& ctx = ctx_.get();
    ctx.handle_error(tiledb_array_get_non_empty_domain_var_size_from_name(
        ctx.ptr().get(),
        array_.get(),
        name.c_str(),
        &start_size,
        &end_size,
        &empty));

    if (empty)
      return ret;

    // Get ranges
    ret.first.resize(start_size);
    ret.second.resize(end_size);
    ctx.handle_error(tiledb_array_get_non_empty_domain_var_from_name(
        ctx.ptr().get(),
        array_.get(),
        name.c_str(),
        &(ret.first[0]),
        &(ret.second[0]),
        &empty));

    return ret;
  }

  /** Returns the query type the array was opened with. */
  tiledb_query_type_t query_type() const {
    auto& ctx = ctx_.get();
    tiledb_query_type_t query_type;
    ctx.handle_error(tiledb_array_get_query_type(
        ctx.ptr().get(), array_.get(), &query_type));
    return query_type;
  }

  /**
   * @brief Consolidates the metadata of an array.
   *
   * You must first finalize all queries to the array before consolidation can
   * begin (as consolidation temporarily acquires an exclusive lock on the
   * array).
   *
   * **Example:**
   * @code{.cpp}
   * tiledb::Array::consolidate_metadata(ctx, "s3://bucket-name/array-name");
   * @endcode
   *
   * @param ctx TileDB context
   * @param array_uri The URI of the TileDB array whose
   *     metadata will be consolidated.
   * @param config Configuration parameters for the consolidation.
   */
  static void consolidate_metadata(
      const Context& ctx,
      const std::string& uri,
      Config* const config = nullptr) {
    Config local_cfg;
    Config* config_aux = config;
    if (!config_aux) {
      config_aux = &local_cfg;
    }

    (*config_aux)["sm.consolidation.mode"] = "array_meta";
    consolidate(ctx, uri, config_aux);
  }

  /**
   * @brief Consolidates the metadata of an encrypted array.
   *
   * You must first finalize all queries to the array before consolidation can
   * begin (as consolidation temporarily acquires an exclusive lock on the
   * array).
   *
   * **Example:**
   * @code{.cpp}
   * // Load AES-256 key from disk, environment variable, etc.
   * uint8_t key[32] = ...;
   * tiledb::Array::consolidate_metadata(
   *     ctx,
   *     "s3://bucket-name/array-name",
   *     TILEDB_AES_256_GCM,
   *     key,
   *     sizeof(key));
   * @endcode
   *
   * @param ctx TileDB context
   * @param array_uri The URI of the TileDB array whose
   *     metadata will be consolidated.
   * @param encryption_type The encryption type to use.
   * @param encryption_key The encryption key to use.
   * @param key_length Length in bytes of the encryption key.
   * @param config Configuration parameters for the consolidation.
   */
  TILEDB_DEPRECATED
  static void consolidate_metadata(
      const Context& ctx,
      const std::string& uri,
      tiledb_encryption_type_t encryption_type,
      const void* encryption_key,
      uint32_t key_length,
      Config* const config = nullptr) {
    Config local_cfg;
    Config* config_aux = config;
    if (!config_aux) {
      config_aux = &local_cfg;
    }

    (*config_aux)["sm.consolidation.mode"] = "array_meta";
    consolidate(
        ctx, uri, encryption_type, encryption_key, key_length, config_aux);
  }

  // clang-format off
  /**
   * @copybrief Array::consolidate_metadata(const Context&, const std::string&, tiledb_encryption_type_t, const void*,uint32_t, const Config&)
   *
   * See @ref Array::consolidate_metadata(
   *     const Context&,
   *     const std::string&,
   *     tiledb_encryption_type_t,
   *     const void*,
   *     uint32_t,const Config&) "Array::consolidate_metadata"
   *
   * @param ctx TileDB context
   * @param array_uri The URI of the TileDB array whose
   *     metadata will be consolidated.
   * @param encryption_type The encryption type to use.
   * @param encryption_key The encryption key to use.
   * @param config Configuration parameters for the consolidation.
   */
  // clang-format on
  static void consolidate_metadata(
      const Context& ctx,
      const std::string& uri,
      tiledb_encryption_type_t encryption_type,
      const std::string& encryption_key,
      Config* const config = nullptr) {
    Config local_cfg;
    Config* config_aux = config;
    if (!config_aux) {
      config_aux = &local_cfg;
    }

    (*config_aux)["sm.consolidation.mode"] = "array_meta";
    consolidate(
        ctx,
        uri,
        encryption_type,
        encryption_key.data(),
        (uint32_t)encryption_key.size(),
        config_aux);
  }

  /**
   * @brief Upgrades an array to the latest format version.
   *
   *
   * **Example:**
   * @code{.cpp}
   * tiledb::Array::upgrade_version(ctx, "array_name");
   * @endcode
   *
   * @param ctx TileDB context
   * @param array_uri The URI of the TileDB array to be upgraded.
   * @param config Configuration parameters for the upgrade.
   */
  static void upgrade_version(
      const Context& ctx,
      const std::string& array_uri,
      Config* const config = nullptr) {
    ctx.handle_error(tiledb_array_upgrade_version(
        ctx.ptr().get(),
        array_uri.c_str(),
        config ? config->ptr().get() : nullptr));
  }

  /**
   * It puts a metadata key-value item to an open array. The array must
   * be opened in WRITE mode, otherwise the function will error out.
   *
   * @param key The key of the metadata item to be added. UTF-8 encodings
   *     are acceptable.
   * @param value_type The datatype of the value.
   * @param value_num The value may consist of more than one items of the
   *     same datatype. This argument indicates the number of items in the
   *     value component of the metadata.
   * @param value The metadata value in binary form.
   *
   * @note The writes will take effect only upon closing the array.
   */
  void put_metadata(
      const std::string& key,
      tiledb_datatype_t value_type,
      uint32_t value_num,
      const void* value) {
    auto& ctx = ctx_.get();
    tiledb_ctx_t* c_ctx = ctx.ptr().get();
    ctx.handle_error(tiledb_array_put_metadata(
        c_ctx, array_.get(), key.c_str(), value_type, value_num, value));
  }

  /**
   * It deletes a metadata key-value item from an open array. The array must
   * be opened in WRITE mode, otherwise the function will error out.
   *
   * @param key The key of the metadata item to be deleted.
   *
   * @note The writes will take effect only upon closing the array.
   *
   * @note If the key does not exist, this will take no effect
   *     (i.e., the function will not error out).
   */
  void delete_metadata(const std::string& key) {
    auto& ctx = ctx_.get();
    tiledb_ctx_t* c_ctx = ctx.ptr().get();
    ctx.handle_error(
        tiledb_array_delete_metadata(c_ctx, array_.get(), key.c_str()));
  }

  /**
   * It gets a metadata key-value item from an open array. The array must
   * be opened in READ mode, otherwise the function will error out.
   *
   * @param key The key of the metadata item to be retrieved. UTF-8 encodings
   *     are acceptable.
   * @param value_type The datatype of the value.
   * @param value_num The value may consist of more than one items of the
   *     same datatype. This argument indicates the number of items in the
   *     value component of the metadata. Keys with empty values are indicated
   *     by value_num == 1 and value == NULL.
   * @param value The metadata value in binary form.
   *
   * @note If the key does not exist, then `value` will be NULL.
   */
  void get_metadata(
      const std::string& key,
      tiledb_datatype_t* value_type,
      uint32_t* value_num,
      const void** value) {
    auto& ctx = ctx_.get();
    tiledb_ctx_t* c_ctx = ctx.ptr().get();
    ctx.handle_error(tiledb_array_get_metadata(
        c_ctx, array_.get(), key.c_str(), value_type, value_num, value));
  }

  /**
   * Checks if key exists in metadata from an open array. The array must
   * be opened in READ mode, otherwise the function will error out.
   *
   * @param key The key of the metadata item to be retrieved. UTF-8 encodings
   *     are acceptable.
   * @param value_type The datatype of the value associated with the key (if
   * any).
   * @return true if the key exists, else false.
   * @note If the key does not exist, then `value_type` will not be modified.
   */
  bool has_metadata(const std::string& key, tiledb_datatype_t* value_type) {
    auto& ctx = ctx_.get();
    tiledb_ctx_t* c_ctx = ctx.ptr().get();
    int32_t has_key;
    ctx.handle_error(tiledb_array_has_metadata_key(
        c_ctx, array_.get(), key.c_str(), value_type, &has_key));
    return has_key == 1;
  }

  /**
   * Returns then number of metadata items in an open array. The array must
   * be opened in READ mode, otherwise the function will error out.
   */
  uint64_t metadata_num() const {
    uint64_t num;
    auto& ctx = ctx_.get();
    tiledb_ctx_t* c_ctx = ctx.ptr().get();
    ctx.handle_error(tiledb_array_get_metadata_num(c_ctx, array_.get(), &num));
    return num;
  }

  /**
   * It gets a metadata item from an open array using an index.
   * The array must be opened in READ mode, otherwise the function will
   * error out.
   *
   * @param index The index used to get the metadata.
   * @param key The metadata key.
   * @param value_type The datatype of the value.
   * @param value_num The value may consist of more than one items of the
   *     same datatype. This argument indicates the number of items in the
   *     value component of the metadata. Keys with empty values are indicated
   *     by value_num == 1 and value == NULL.
   * @param value The metadata value in binary form.
   */
  void get_metadata_from_index(
      uint64_t index,
      std::string* key,
      tiledb_datatype_t* value_type,
      uint32_t* value_num,
      const void** value) {
    const char* key_c;
    uint32_t key_len;
    auto& ctx = ctx_.get();
    tiledb_ctx_t* c_ctx = ctx.ptr().get();
    ctx.handle_error(tiledb_array_get_metadata_from_index(
        c_ctx,
        array_.get(),
        index,
        &key_c,
        &key_len,
        value_type,
        value_num,
        value));
    key->resize(key_len);
    std::memcpy((void*)key->data(), key_c, key_len);
  }

<<<<<<< HEAD
  /*
   * Retrieve the maximum in memory tile sizes across all fragments in an array.
   * Encrypted arrays will be supported via config options.
   *
   * @return max_in_memory_tile_size The receiver for the max in memory tile
   * size.
   */
  uint64_t get_max_in_memory_tile_size() {
    uint64_t max_in_memory_tile_size;
    tiledb_array_maximum_tile_size(array_.get(), &max_in_memory_tile_size);
    return max_in_memory_tile_size;
  }
=======
/* ********************************* */
/*           DEPRECATED API          */
/* ********************************* */
#ifndef TILEDB_REMOVE_DEPRECATIONS
#include "array_deprecated.h"
#endif  // TILEDB_REMOVE_DEPRECATIONS
>>>>>>> 1afbd154

 private:
  /* ********************************* */
  /*         PRIVATE ATTRIBUTES        */
  /* ********************************* */

  /** The TileDB context. */
  std::reference_wrapper<const Context> ctx_;

  /** Deleter wrapper. */
  impl::Deleter deleter_;

  /** Pointer to the TileDB C array object. */
  std::shared_ptr<tiledb_array_t> array_;

  /** Flag indicating ownership of the TileDB C array object */
  bool owns_c_ptr_ = true;

  /** The array schema. */
  ArraySchema schema_;
};

}  // namespace tiledb

#endif  // TILEDB_CPP_API_ARRAY_H<|MERGE_RESOLUTION|>--- conflicted
+++ resolved
@@ -1326,7 +1326,6 @@
     std::memcpy((void*)key->data(), key_c, key_len);
   }
 
-<<<<<<< HEAD
   /*
    * Retrieve the maximum in memory tile sizes across all fragments in an array.
    * Encrypted arrays will be supported via config options.
@@ -1339,14 +1338,13 @@
     tiledb_array_maximum_tile_size(array_.get(), &max_in_memory_tile_size);
     return max_in_memory_tile_size;
   }
-=======
+
 /* ********************************* */
 /*           DEPRECATED API          */
 /* ********************************* */
 #ifndef TILEDB_REMOVE_DEPRECATIONS
 #include "array_deprecated.h"
 #endif  // TILEDB_REMOVE_DEPRECATIONS
->>>>>>> 1afbd154
 
  private:
   /* ********************************* */
