--- conflicted
+++ resolved
@@ -6618,7 +6618,6 @@
   return TILEDB_OK;
 }
 
-<<<<<<< HEAD
 TILEDB_EXPORT int32_t tiledb_array_fragment_size_extremes(
     tiledb_ctx_t* ctx,
     const char* array_uri,
@@ -6630,15 +6629,14 @@
     if (uri.is_invalid()) {
       auto st =
           Status_Error("Failed to obtain fragment sizes; Invalid array URI");
-      LOG_STATUS(st);
+      LOG_STATUS_NO_RETURN_VALUE(st);
       save_error(ctx, st);
       return TILEDB_ERR;
     }
     tiledb_fragment_tile_size_extremes_t tile_extreme_sizes;
     ctx->storage_manager()->array_get_fragment_tile_size_extremes(
         uri,
-        &tile_extreme_sizes,
-        config ? config->config_ : nullptr);
+        &tile_extreme_sizes, config ? &config->config() : nullptr);
     *max_in_memory_tile_size = tile_extreme_sizes.max_in_memory_tile_size;
   }
   catch (...) {
@@ -6649,9 +6647,6 @@
 }
 
 }  // namespace tiledb::common::detail
-=======
-}  // namespace tiledb::api
->>>>>>> 7b838361
 
 /* ****************************** */
 /*  C API Interface Functions     */
@@ -9605,8 +9600,8 @@
     tiledb_ctx_t* ctx,
     tiledb_query_t* query,
     tiledb_query_status_details_t* status) noexcept {
-<<<<<<< HEAD
-  return api_entry<detail::tiledb_query_get_status_details>(ctx, query, status);
+  return api_entry<tiledb::api::tiledb_query_get_status_details>(
+      ctx, query, status);
 }
 
 TILEDB_EXPORT int32_t tiledb_array_fragment_size_extremes(
@@ -9614,10 +9609,6 @@
     const char* array_uri,
     uint64_t* max_in_memory_tile_size,
     tiledb_config_t* config) {
-  return api_entry_context<detail::tiledb_array_fragment_size_extremes>(
+  return api_entry<tiledb::api::tiledb_array_fragment_size_extremes>(
       ctx, array_uri, max_in_memory_tile_size, config);
-=======
-  return api_entry<tiledb::api::tiledb_query_get_status_details>(
-      ctx, query, status);
->>>>>>> 7b838361
 }