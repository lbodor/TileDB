/**
 * @file   tiledb.cc
 *
 * @section LICENSE
 *
 * The MIT License
 *
 * @copyright Copyright (c) 2017-2021 TileDB, Inc.
 * @copyright Copyright (c) 2016 MIT and Intel Corporation
 *
 * Permission is hereby granted, free of charge, to any person obtaining a copy
 * of this software and associated documentation files (the "Software"), to deal
 * in the Software without restriction, including without limitation the rights
 * to use, copy, modify, merge, publish, distribute, sublicense, and/or sell
 * copies of the Software, and to permit persons to whom the Software is
 * furnished to do so, subject to the following conditions:
 *
 * The above copyright notice and this permission notice shall be included in
 * all copies or substantial portions of the Software.
 *
 * THE SOFTWARE IS PROVIDED "AS IS", WITHOUT WARRANTY OF ANY KIND, EXPRESS OR
 * IMPLIED, INCLUDING BUT NOT LIMITED TO THE WARRANTIES OF MERCHANTABILITY,
 * FITNESS FOR A PARTICULAR PURPOSE AND NONINFRINGEMENT. IN NO EVENT SHALL THE
 * AUTHORS OR COPYRIGHT HOLDERS BE LIABLE FOR ANY CLAIM, DAMAGES OR OTHER
 * LIABILITY, WHETHER IN AN ACTION OF CONTRACT, TORT OR OTHERWISE, ARISING FROM,
 * OUT OF OR IN CONNECTION WITH THE SOFTWARE OR THE USE OR OTHER DEALINGS IN
 * THE SOFTWARE.
 *
 * @section DESCRIPTION
 *
 * This file defines the C API of TileDB.
 */

#include "tiledb/sm/c_api/tiledb.h"
#include "tiledb/common/heap_profiler.h"
#include "tiledb/common/logger.h"
#include "tiledb/sm/array/array.h"
#include "tiledb/sm/array_schema/array_schema.h"
<<<<<<< HEAD
#include "tiledb/sm/c_api/tiledb_experimental.h"
=======
>>>>>>> 17b551a9
#include "tiledb/sm/array_schema/attribute_builder.h"
#include "tiledb/sm/c_api/tiledb_serialization.h"
#include "tiledb/sm/c_api/tiledb_struct_def.h"
#include "tiledb/sm/config/config.h"
#include "tiledb/sm/config/config_iter.h"
#include "tiledb/sm/cpp_api/core_interface.h"
#include "tiledb/sm/enums/array_type.h"
#include "tiledb/sm/enums/encryption_type.h"
#include "tiledb/sm/enums/filesystem.h"
#include "tiledb/sm/enums/filter_option.h"
#include "tiledb/sm/enums/filter_type.h"
#include "tiledb/sm/enums/object_type.h"
#include "tiledb/sm/enums/query_status.h"
#include "tiledb/sm/enums/query_type.h"
#include "tiledb/sm/enums/serialization_type.h"
#include "tiledb/sm/enums/vfs_mode.h"
#include "tiledb/sm/filesystem/vfs.h"
#include "tiledb/sm/filesystem/vfs_file_handle.h"
#include "tiledb/sm/filter/compression_filter.h"
#include "tiledb/sm/filter/filter_pipeline.h"
#include "tiledb/sm/misc/utils.h"
#include "tiledb/sm/query/query.h"
#include "tiledb/sm/query/query_condition.h"
#include "tiledb/sm/rest/rest_client.h"
#include "tiledb/sm/serialization/array_schema.h"
#include "tiledb/sm/serialization/config.h"
#include "tiledb/sm/serialization/query.h"
#include "tiledb/sm/stats/global_stats.h"
#include "tiledb/sm/storage_manager/context.h"
#include "tiledb/sm/subarray/subarray.h"
#include "tiledb/sm/subarray/subarray_partitioner.h"

#include <map>
#include <memory>
#include <sstream>

using namespace tiledb::common;

/* ****************************** */
/*       ENUMS TO/FROM STR        */
/* ****************************** */

int32_t tiledb_query_type_to_str(
    tiledb_query_type_t query_type, const char** str) {
  const auto& strval =
      tiledb::sm::query_type_str((tiledb::sm::QueryType)query_type);
  *str = strval.c_str();
  return strval.empty() ? TILEDB_ERR : TILEDB_OK;
}

int32_t tiledb_query_type_from_str(
    const char* str, tiledb_query_type_t* query_type) {
  tiledb::sm::QueryType val = tiledb::sm::QueryType::READ;
  if (!tiledb::sm::query_type_enum(str, &val).ok())
    return TILEDB_ERR;
  *query_type = (tiledb_query_type_t)val;
  return TILEDB_OK;
}

int32_t tiledb_object_type_to_str(
    tiledb_object_t object_type, const char** str) {
  const auto& strval =
      tiledb::sm::object_type_str((tiledb::sm::ObjectType)object_type);
  *str = strval.c_str();
  return strval.empty() ? TILEDB_ERR : TILEDB_OK;
}

int32_t tiledb_object_type_from_str(
    const char* str, tiledb_object_t* object_type) {
  tiledb::sm::ObjectType val = tiledb::sm::ObjectType::INVALID;
  if (!tiledb::sm::object_type_enum(str, &val).ok())
    return TILEDB_ERR;
  *object_type = (tiledb_object_t)val;
  return TILEDB_OK;
}

int32_t tiledb_filesystem_to_str(
    tiledb_filesystem_t filesystem, const char** str) {
  const auto& strval =
      tiledb::sm::filesystem_str((tiledb::sm::Filesystem)filesystem);
  *str = strval.c_str();
  return strval.empty() ? TILEDB_ERR : TILEDB_OK;
}

int32_t tiledb_filesystem_from_str(
    const char* str, tiledb_filesystem_t* filesystem) {
  tiledb::sm::Filesystem val = tiledb::sm::Filesystem::S3;
  if (!tiledb::sm::filesystem_enum(str, &val).ok())
    return TILEDB_ERR;
  *filesystem = (tiledb_filesystem_t)val;
  return TILEDB_OK;
}

int32_t tiledb_datatype_to_str(tiledb_datatype_t datatype, const char** str) {
  const auto& strval = tiledb::sm::datatype_str((tiledb::sm::Datatype)datatype);
  *str = strval.c_str();
  return strval.empty() ? TILEDB_ERR : TILEDB_OK;
}

int32_t tiledb_datatype_from_str(const char* str, tiledb_datatype_t* datatype) {
  tiledb::sm::Datatype val = tiledb::sm::Datatype::UINT8;
  if (!tiledb::sm::datatype_enum(str, &val).ok())
    return TILEDB_ERR;
  *datatype = (tiledb_datatype_t)val;
  return TILEDB_OK;
}

int32_t tiledb_array_type_to_str(
    tiledb_array_type_t array_type, const char** str) {
  const auto& strval =
      tiledb::sm::array_type_str((tiledb::sm::ArrayType)array_type);
  *str = strval.c_str();
  return strval.empty() ? TILEDB_ERR : TILEDB_OK;
}

int32_t tiledb_array_type_from_str(
    const char* str, tiledb_array_type_t* array_type) {
  tiledb::sm::ArrayType val = tiledb::sm::ArrayType::DENSE;
  if (!tiledb::sm::array_type_enum(str, &val).ok())
    return TILEDB_ERR;
  *array_type = (tiledb_array_type_t)val;
  return TILEDB_OK;
}

int32_t tiledb_layout_to_str(tiledb_layout_t layout, const char** str) {
  const auto& strval = tiledb::sm::layout_str((tiledb::sm::Layout)layout);
  *str = strval.c_str();
  return strval.empty() ? TILEDB_ERR : TILEDB_OK;
}

int32_t tiledb_layout_from_str(const char* str, tiledb_layout_t* layout) {
  tiledb::sm::Layout val = tiledb::sm::Layout::ROW_MAJOR;
  if (!tiledb::sm::layout_enum(str, &val).ok())
    return TILEDB_ERR;
  *layout = (tiledb_layout_t)val;
  return TILEDB_OK;
}

int32_t tiledb_filter_type_to_str(
    tiledb_filter_type_t filter_type, const char** str) {
  const auto& strval =
      tiledb::sm::filter_type_str((tiledb::sm::FilterType)filter_type);
  *str = strval.c_str();
  return strval.empty() ? TILEDB_ERR : TILEDB_OK;
}

int32_t tiledb_filter_type_from_str(
    const char* str, tiledb_filter_type_t* filter_type) {
  tiledb::sm::FilterType val = tiledb::sm::FilterType::FILTER_NONE;
  if (!tiledb::sm::filter_type_enum(str, &val).ok())
    return TILEDB_ERR;
  *filter_type = (tiledb_filter_type_t)val;
  return TILEDB_OK;
}

int32_t tiledb_filter_option_to_str(
    tiledb_filter_option_t filter_option, const char** str) {
  const auto& strval =
      tiledb::sm::filter_option_str((tiledb::sm::FilterOption)filter_option);
  *str = strval.c_str();
  return strval.empty() ? TILEDB_ERR : TILEDB_OK;
}

int32_t tiledb_filter_option_from_str(
    const char* str, tiledb_filter_option_t* filter_option) {
  tiledb::sm::FilterOption val = tiledb::sm::FilterOption::COMPRESSION_LEVEL;
  if (!tiledb::sm::filter_option_enum(str, &val).ok())
    return TILEDB_ERR;
  *filter_option = (tiledb_filter_option_t)val;
  return TILEDB_OK;
}

int32_t tiledb_encryption_type_to_str(
    tiledb_encryption_type_t encryption_type, const char** str) {
  const auto& strval = tiledb::sm::encryption_type_str(
      (tiledb::sm::EncryptionType)encryption_type);
  *str = strval.c_str();
  return strval.empty() ? TILEDB_ERR : TILEDB_OK;
}

int32_t tiledb_encryption_type_from_str(
    const char* str, tiledb_encryption_type_t* encryption_type) {
  auto [st, et] = tiledb::sm::encryption_type_enum(str);
  if (!st.ok())
    return TILEDB_ERR;
  *encryption_type = (tiledb_encryption_type_t)et.value();
  return TILEDB_OK;
}

int32_t tiledb_query_status_to_str(
    tiledb_query_status_t query_status, const char** str) {
  const auto& strval =
      tiledb::sm::query_status_str((tiledb::sm::QueryStatus)query_status);
  *str = strval.c_str();
  return strval.empty() ? TILEDB_ERR : TILEDB_OK;
}

int32_t tiledb_query_status_from_str(
    const char* str, tiledb_query_status_t* query_status) {
  tiledb::sm::QueryStatus val = tiledb::sm::QueryStatus::UNINITIALIZED;
  if (!tiledb::sm::query_status_enum(str, &val).ok())
    return TILEDB_ERR;
  *query_status = (tiledb_query_status_t)val;
  return TILEDB_OK;
}

int32_t tiledb_serialization_type_to_str(
    tiledb_serialization_type_t serialization_type, const char** str) {
  const auto& strval = tiledb::sm::serialization_type_str(
      (tiledb::sm::SerializationType)serialization_type);
  *str = strval.c_str();
  return strval.empty() ? TILEDB_ERR : TILEDB_OK;
}

int32_t tiledb_serialization_type_from_str(
    const char* str, tiledb_serialization_type_t* serialization_type) {
  tiledb::sm::SerializationType val = tiledb::sm::SerializationType::CAPNP;
  if (!tiledb::sm::serialization_type_enum(str, &val).ok())
    return TILEDB_ERR;
  *serialization_type = (tiledb_serialization_type_t)val;
  return TILEDB_OK;
}

int32_t tiledb_walk_order_to_str(
    tiledb_walk_order_t walk_order, const char** str) {
  const auto& strval =
      tiledb::sm::walkorder_str((tiledb::sm::WalkOrder)walk_order);
  *str = strval.c_str();
  return strval.empty() ? TILEDB_ERR : TILEDB_OK;
}

int32_t tiledb_walk_order_from_str(
    const char* str, tiledb_walk_order_t* walk_order) {
  tiledb::sm::WalkOrder val = tiledb::sm::WalkOrder::PREORDER;
  if (!tiledb::sm::walkorder_enum(str, &val).ok())
    return TILEDB_ERR;
  *walk_order = (tiledb_walk_order_t)val;
  return TILEDB_OK;
}

int32_t tiledb_vfs_mode_to_str(tiledb_vfs_mode_t vfs_mode, const char** str) {
  const auto& strval = tiledb::sm::vfsmode_str((tiledb::sm::VFSMode)vfs_mode);
  *str = strval.c_str();
  return strval.empty() ? TILEDB_ERR : TILEDB_OK;
}

int32_t tiledb_vfs_mode_from_str(const char* str, tiledb_vfs_mode_t* vfs_mode) {
  tiledb::sm::VFSMode val = tiledb::sm::VFSMode::VFS_READ;
  if (!tiledb::sm::vfsmode_enum(str, &val).ok())
    return TILEDB_ERR;
  *vfs_mode = (tiledb_vfs_mode_t)val;
  return TILEDB_OK;
}

/* ****************************** */
/*            CONSTANTS           */
/* ****************************** */

const char* tiledb_coords() {
  return tiledb::sm::constants::coords.c_str();
}

uint32_t tiledb_var_num() {
  return tiledb::sm::constants::var_num;
}

uint32_t tiledb_max_path() {
  return tiledb::sm::constants::path_max_len;
}

uint64_t tiledb_offset_size() {
  return tiledb::sm::constants::cell_var_offset_size;
}

uint64_t tiledb_datatype_size(tiledb_datatype_t type) {
  return tiledb::sm::datatype_size(static_cast<tiledb::sm::Datatype>(type));
}

uint64_t tiledb_timestamp_now_ms() {
  return tiledb::sm::utils::time::timestamp_now_ms();
}

/* ****************************** */
/*            VERSION             */
/* ****************************** */

void tiledb_version(int32_t* major, int32_t* minor, int32_t* rev) {
  *major = tiledb::sm::constants::library_version[0];
  *minor = tiledb::sm::constants::library_version[1];
  *rev = tiledb::sm::constants::library_version[2];
}

/* ********************************* */
/*         AUXILIARY FUNCTIONS       */
/* ********************************* */

/* Saves a status inside the context object. */
static bool save_error(tiledb_ctx_t* ctx, const Status& st) {
  // No error
  if (st.ok())
    return false;

  // Store new error
  ctx->ctx_->save_error(st);

  // There is an error
  return true;
}

static bool create_error(tiledb_error_t** error, const Status& st) {
  if (st.ok())
    return false;

  (*error) = new (std::nothrow) tiledb_error_t;
  if (*error == nullptr)
    return true;
  (*error)->errmsg_ = st.to_string();

  return true;
}

inline int32_t sanity_check(tiledb_ctx_t* ctx, const tiledb_array_t* array) {
  if (array == nullptr || array->array_ == nullptr) {
    auto st = Status::Error("Invalid TileDB array object");
    LOG_STATUS(st);
    save_error(ctx, st);
    return TILEDB_ERR;
  }
  return TILEDB_OK;
}

inline int32_t sanity_check(tiledb_ctx_t* ctx, const tiledb_buffer_t* buffer) {
  if (buffer == nullptr || buffer->buffer_ == nullptr) {
    auto st = Status::Error("Invalid TileDB buffer object");
    LOG_STATUS(st);
    save_error(ctx, st);
    return TILEDB_ERR;
  }
  return TILEDB_OK;
}

inline int32_t sanity_check(
    tiledb_ctx_t* ctx, const tiledb_buffer_list_t* buffer_list) {
  if (buffer_list == nullptr || buffer_list->buffer_list_ == nullptr) {
    auto st = Status::Error("Invalid TileDB buffer list object");
    LOG_STATUS(st);
    save_error(ctx, st);
    return TILEDB_ERR;
  }
  return TILEDB_OK;
}

inline int32_t sanity_check(tiledb_config_t* config, tiledb_error_t** error) {
  if (config == nullptr || config->config_ == nullptr) {
    auto st = Status::Error("Cannot set config; Invalid config object");
    LOG_STATUS(st);
    create_error(error, st);
    return TILEDB_ERR;
  }

  *error = nullptr;
  return TILEDB_OK;
}

inline int32_t sanity_check(tiledb_ctx_t* ctx, tiledb_config_t* config) {
  if (config == nullptr || config->config_ == nullptr) {
    auto st = Status::Error("Cannot set config; Invalid config object");
    LOG_STATUS(st);
    save_error(ctx, st);
    return TILEDB_ERR;
  }

  return TILEDB_OK;
}

inline int32_t sanity_check(tiledb_ctx_t* ctx, const tiledb_config_t* config) {
  if (config == nullptr || config->config_ == nullptr) {
    auto st = Status::Error("Cannot set config; Invalid config object");
    LOG_STATUS(st);
    save_error(ctx, st);
    return TILEDB_ERR;
  }

  return TILEDB_OK;
}

inline int32_t sanity_check(
    tiledb_config_iter_t* config_iter, tiledb_error_t** error) {
  if (config_iter == nullptr || config_iter->config_iter_ == nullptr) {
    auto st =
        Status::Error("Cannot set config; Invalid config iterator object");
    LOG_STATUS(st);
    create_error(error, st);
    return TILEDB_ERR;
  }

  *error = nullptr;
  return TILEDB_OK;
}

inline int32_t sanity_check(tiledb_ctx_t* ctx) {
  if (ctx == nullptr)
    return TILEDB_ERR;
  if (ctx->ctx_ == nullptr || ctx->ctx_->storage_manager() == nullptr) {
    auto st = Status::Error("Invalid TileDB context");
    LOG_STATUS(st);
    save_error(ctx, st);
    return TILEDB_ERR;
  }
  return TILEDB_OK;
}

inline int32_t sanity_check(tiledb_ctx_t* ctx, const tiledb_error_t* err) {
  if (err == nullptr) {
    auto st = Status::Error("Invalid TileDB error object");
    LOG_STATUS(st);
    save_error(ctx, st);
    return TILEDB_ERR;
  }
  return TILEDB_OK;
}

inline int32_t sanity_check(tiledb_ctx_t* ctx, const tiledb_attribute_t* attr) {
  if (attr == nullptr || attr->attr_builder_ == nullptr) {
    auto st = Status::Error("Invalid TileDB attribute object");
    LOG_STATUS(st);
    save_error(ctx, st);
    return TILEDB_ERR;
  }
  return TILEDB_OK;
}

inline int32_t sanity_check(tiledb_ctx_t* ctx, const tiledb_filter_t* filter) {
  if (filter == nullptr || filter->filter_ == nullptr) {
    auto st = Status::Error("Invalid TileDB filter object");
    LOG_STATUS(st);
    save_error(ctx, st);
    return TILEDB_ERR;
  }
  return TILEDB_OK;
}

inline int32_t sanity_check(
    tiledb_ctx_t* ctx, const tiledb_filter_list_t* filter_list) {
  if (filter_list == nullptr || filter_list->pipeline_ == nullptr) {
    auto st = Status::Error("Invalid TileDB filter list object");
    LOG_STATUS(st);
    save_error(ctx, st);
    return TILEDB_ERR;
  }
  return TILEDB_OK;
}

inline int32_t sanity_check(tiledb_ctx_t* ctx, const tiledb_dimension_t* dim) {
  if (dim == nullptr || dim->dim_ == nullptr) {
    auto st = Status::Error("Invalid TileDB dimension object");
    LOG_STATUS(st);
    save_error(ctx, st);
    return TILEDB_ERR;
  }
  return TILEDB_OK;
}

inline int32_t sanity_check(
    tiledb_ctx_t* ctx, const tiledb_array_schema_t* array_schema) {
  if (array_schema == nullptr || array_schema->array_schema_ == nullptr) {
    auto st = Status::Error("Invalid TileDB array schema object");
    LOG_STATUS(st);
    save_error(ctx, st);
    return TILEDB_ERR;
  }
  return TILEDB_OK;
}

inline int32_t sanity_check(
    tiledb_ctx_t* ctx,
    const tiledb_array_schema_evolution_t* schema_evolution) {
  if (schema_evolution == nullptr ||
      schema_evolution->array_schema_evolution_ == nullptr) {
    auto st = Status::Error("Invalid TileDB array schema evolution object");
    LOG_STATUS(st);
    save_error(ctx, st);
    return TILEDB_ERR;
  }
  return TILEDB_OK;
}

inline int32_t sanity_check(tiledb_ctx_t* ctx, const tiledb_domain_t* domain) {
  if (domain == nullptr || domain->domain_ == nullptr) {
    auto st = Status::Error("Invalid TileDB domain object");
    LOG_STATUS(st);
    save_error(ctx, st);
    return TILEDB_ERR;
  }
  return TILEDB_OK;
}

inline int32_t sanity_check(tiledb_ctx_t* ctx, const tiledb_query_t* query) {
  if (query == nullptr || query->query_ == nullptr) {
    auto st = Status::Error("Invalid TileDB query object");
    LOG_STATUS(st);
    save_error(ctx, st);
    return TILEDB_ERR;
  }
  return TILEDB_OK;
}

inline int32_t sanity_check(
    tiledb_ctx_t* ctx, const tiledb_query_condition_t* cond) {
  if (cond == nullptr || cond->query_condition_ == nullptr) {
    auto st = Status::Error("Invalid TileDB query condition object");
    LOG_STATUS(st);
    save_error(ctx, st);
    return TILEDB_ERR;
  }
  return TILEDB_OK;
}

inline int32_t sanity_check(tiledb_ctx_t* ctx, const tiledb_vfs_t* vfs) {
  if (vfs == nullptr || vfs->vfs_ == nullptr) {
    auto st = Status::Error("Invalid TileDB virtual filesystem object");
    LOG_STATUS(st);
    save_error(ctx, st);
    return TILEDB_ERR;
  }
  return TILEDB_OK;
}

inline int32_t sanity_check(tiledb_ctx_t* ctx, const tiledb_vfs_fh_t* fh) {
  if (fh == nullptr || fh->vfs_fh_ == nullptr) {
    auto st = Status::Error("Invalid TileDB virtual filesystem file handle");
    LOG_STATUS(st);
    save_error(ctx, st);
    return TILEDB_ERR;
  }
  return TILEDB_OK;
}

inline int32_t sanity_check(
    tiledb_ctx_t* ctx, const tiledb_fragment_info_t* fragment_info) {
  if (fragment_info == nullptr || fragment_info->fragment_info_ == nullptr) {
    auto st = Status::Error("Invalid TileDB fragment info object");
    LOG_STATUS(st);
    save_error(ctx, st);
    return TILEDB_ERR;
  }
  return TILEDB_OK;
}

inline int32_t check_filter_type(
    tiledb_ctx_t* ctx, tiledb_filter_t* filter, tiledb_filter_type_t type) {
  auto cpp_type = static_cast<tiledb::sm::FilterType>(type);
  if (filter->filter_->type() != cpp_type) {
    auto st = Status::FilterError(
        "Invalid filter type (expected " + filter_type_str(cpp_type) + ")");
    LOG_STATUS(st);
    save_error(ctx, st);
    return TILEDB_ERR;
  }
  return TILEDB_OK;
}

/**
 * Helper macro similar to save_error() that catches all exceptions when
 * executing 'stmt'.
 *
 * @param ctx TileDB context
 * @param stmt Statement to execute
 */
#define SAVE_ERROR_CATCH(ctx, stmt)                                        \
  [&]() {                                                                  \
    auto _s = Status::Ok();                                                \
    try {                                                                  \
      _s = (stmt);                                                         \
    } catch (const std::exception& e) {                                    \
      auto st = Status::Error(                                             \
          std::string("Internal TileDB uncaught exception; ") + e.what()); \
      LOG_STATUS(st);                                                      \
      save_error(ctx, st);                                                 \
      return true;                                                         \
    }                                                                      \
    return save_error(ctx, _s);                                            \
  }()

/** For debugging, use this definition instead to not catch exceptions. */
//#define SAVE_ERROR_CATCH(ctx, stmt) save_error(ctx, (stmt))

/* ********************************* */
/*              ERROR                */
/* ********************************* */

int32_t tiledb_error_message(tiledb_error_t* err, const char** errmsg) {
  if (err == nullptr)
    return TILEDB_ERR;
  if (err->errmsg_.empty())
    *errmsg = nullptr;
  else
    *errmsg = err->errmsg_.c_str();
  return TILEDB_OK;
}

void tiledb_error_free(tiledb_error_t** err) {
  if (err != nullptr && *err != nullptr) {
    delete (*err);
    *err = nullptr;
  }
}

/* ********************************* */
/*              BUFFER               */
/* ********************************* */

int32_t tiledb_buffer_alloc(tiledb_ctx_t* ctx, tiledb_buffer_t** buffer) {
  if (sanity_check(ctx) == TILEDB_ERR)
    return TILEDB_ERR;

  // Create a buffer struct
  *buffer = new (std::nothrow) tiledb_buffer_t;
  if (*buffer == nullptr) {
    auto st = Status::Error("Failed to allocate TileDB buffer object");
    LOG_STATUS(st);
    save_error(ctx, st);
    return TILEDB_OOM;
  }

  // Create a new buffer object
  (*buffer)->buffer_ = new (std::nothrow) tiledb::sm::Buffer();
  if ((*buffer)->buffer_ == nullptr) {
    delete *buffer;
    *buffer = nullptr;
    auto st = Status::Error("Failed to allocate TileDB buffer object");
    LOG_STATUS(st);
    save_error(ctx, st);
    return TILEDB_OOM;
  }

  // Success
  return TILEDB_OK;
}

void tiledb_buffer_free(tiledb_buffer_t** buffer) {
  if (buffer != nullptr && *buffer != nullptr) {
    delete (*buffer)->buffer_;
    delete (*buffer);
    *buffer = nullptr;
  }
}

int32_t tiledb_buffer_set_type(
    tiledb_ctx_t* ctx, tiledb_buffer_t* buffer, tiledb_datatype_t datatype) {
  if (sanity_check(ctx) == TILEDB_ERR ||
      sanity_check(ctx, buffer) == TILEDB_ERR)
    return TILEDB_ERR;

  buffer->datatype_ = static_cast<tiledb::sm::Datatype>(datatype);

  return TILEDB_OK;
}

int32_t tiledb_buffer_get_type(
    tiledb_ctx_t* ctx,
    const tiledb_buffer_t* buffer,
    tiledb_datatype_t* datatype) {
  if (sanity_check(ctx) == TILEDB_ERR ||
      sanity_check(ctx, buffer) == TILEDB_ERR)
    return TILEDB_ERR;

  *datatype = static_cast<tiledb_datatype_t>(buffer->datatype_);

  return TILEDB_OK;
}

int32_t tiledb_buffer_get_data(
    tiledb_ctx_t* ctx,
    const tiledb_buffer_t* buffer,
    void** data,
    uint64_t* num_bytes) {
  if (sanity_check(ctx) == TILEDB_ERR ||
      sanity_check(ctx, buffer) == TILEDB_ERR)
    return TILEDB_ERR;

  *data = buffer->buffer_->data();
  *num_bytes = buffer->buffer_->size();

  return TILEDB_OK;
}

int32_t tiledb_buffer_set_data(
    tiledb_ctx_t* ctx, tiledb_buffer_t* buffer, void* data, uint64_t size) {
  if (sanity_check(ctx) == TILEDB_ERR ||
      sanity_check(ctx, buffer) == TILEDB_ERR)
    return TILEDB_ERR;

  // Create a temporary Buffer object as a wrapper.
  tiledb::sm::Buffer tmp_buffer(data, size);

  // Swap with the given buffer.
  if (SAVE_ERROR_CATCH(ctx, buffer->buffer_->swap(tmp_buffer)))
    return TILEDB_ERR;

  // 'tmp_buffer' now destructs, freeing the old allocation (if any) of the
  // given buffer.

  return TILEDB_OK;
}

/* ********************************* */
/*            BUFFER LIST            */
/* ********************************* */

int32_t tiledb_buffer_list_alloc(
    tiledb_ctx_t* ctx, tiledb_buffer_list_t** buffer_list) {
  if (sanity_check(ctx) == TILEDB_ERR)
    return TILEDB_ERR;

  // Create a buffer list struct
  *buffer_list = new (std::nothrow) tiledb_buffer_list_t;
  if (*buffer_list == nullptr) {
    auto st = Status::Error("Failed to allocate TileDB buffer list object");
    LOG_STATUS(st);
    save_error(ctx, st);
    return TILEDB_OOM;
  }

  // Create a new buffer_list object
  (*buffer_list)->buffer_list_ = new (std::nothrow) tiledb::sm::BufferList;
  if ((*buffer_list)->buffer_list_ == nullptr) {
    delete *buffer_list;
    *buffer_list = nullptr;
    auto st = Status::Error("Failed to allocate TileDB buffer list object");
    LOG_STATUS(st);
    save_error(ctx, st);
    return TILEDB_OOM;
  }

  // Success
  return TILEDB_OK;
}

void tiledb_buffer_list_free(tiledb_buffer_list_t** buffer_list) {
  if (buffer_list != nullptr && *buffer_list != nullptr) {
    delete (*buffer_list)->buffer_list_;
    delete (*buffer_list);
    *buffer_list = nullptr;
  }
}

int32_t tiledb_buffer_list_get_num_buffers(
    tiledb_ctx_t* ctx,
    const tiledb_buffer_list_t* buffer_list,
    uint64_t* num_buffers) {
  // Sanity check
  if (sanity_check(ctx) == TILEDB_ERR ||
      sanity_check(ctx, buffer_list) == TILEDB_ERR)
    return TILEDB_ERR;

  *num_buffers = buffer_list->buffer_list_->num_buffers();

  return TILEDB_OK;
}

int32_t tiledb_buffer_list_get_buffer(
    tiledb_ctx_t* ctx,
    const tiledb_buffer_list_t* buffer_list,
    uint64_t buffer_idx,
    tiledb_buffer_t** buffer) {
  // Sanity check
  if (sanity_check(ctx) == TILEDB_ERR ||
      sanity_check(ctx, buffer_list) == TILEDB_ERR)
    return TILEDB_ERR;

  // Get the underlying buffer
  tiledb::sm::Buffer* b;
  if (SAVE_ERROR_CATCH(
          ctx, buffer_list->buffer_list_->get_buffer(buffer_idx, &b)))
    return TILEDB_ERR;

  // Create a buffer struct
  *buffer = new (std::nothrow) tiledb_buffer_t;
  if (*buffer == nullptr) {
    auto st = Status::Error("Failed to allocate TileDB buffer object");
    LOG_STATUS(st);
    save_error(ctx, st);
    return TILEDB_OOM;
  }

  // Set the buffer pointer to a non-owning wrapper of the underlying buffer
  (*buffer)->buffer_ =
      new (std::nothrow) tiledb::sm::Buffer(b->data(), b->size());
  if ((*buffer)->buffer_ == nullptr) {
    delete *buffer;
    *buffer = nullptr;
    auto st = Status::Error("Failed to allocate TileDB buffer object");
    LOG_STATUS(st);
    save_error(ctx, st);
    return TILEDB_OOM;
  }

  return TILEDB_OK;
}

int32_t tiledb_buffer_list_get_total_size(
    tiledb_ctx_t* ctx,
    const tiledb_buffer_list_t* buffer_list,
    uint64_t* total_size) {
  // Sanity check
  if (sanity_check(ctx) == TILEDB_ERR ||
      sanity_check(ctx, buffer_list) == TILEDB_ERR)
    return TILEDB_ERR;

  *total_size = buffer_list->buffer_list_->total_size();

  return TILEDB_OK;
}

int32_t tiledb_buffer_list_flatten(
    tiledb_ctx_t* ctx,
    const tiledb_buffer_list_t* buffer_list,
    tiledb_buffer_t** buffer) {
  // Sanity check
  if (sanity_check(ctx) == TILEDB_ERR ||
      sanity_check(ctx, buffer_list) == TILEDB_ERR)
    return TILEDB_ERR;

  // Create a buffer instance
  if (tiledb_buffer_alloc(ctx, buffer) == TILEDB_ERR ||
      sanity_check(ctx, *buffer) == TILEDB_ERR)
    return TILEDB_ERR;

  // Resize the dest buffer
  const auto nbytes = buffer_list->buffer_list_->total_size();
  if (SAVE_ERROR_CATCH(ctx, (*buffer)->buffer_->realloc(nbytes)))
    return TILEDB_ERR;

  // Read all into the dest buffer
  buffer_list->buffer_list_->reset_offset();
  if (SAVE_ERROR_CATCH(
          ctx,
          buffer_list->buffer_list_->read((*buffer)->buffer_->data(), nbytes)))
    return TILEDB_ERR;

  // Set the result size
  (*buffer)->buffer_->set_size(nbytes);

  return TILEDB_OK;
}

/* ****************************** */
/*            CONFIG              */
/* ****************************** */

int32_t tiledb_config_alloc(tiledb_config_t** config, tiledb_error_t** error) {
  // Create a new config struct
  *config = new (std::nothrow) tiledb_config_t;
  if (*config == nullptr) {
    auto st =
        Status::Error("Cannot create config object; Memory allocation failed");
    LOG_STATUS(st);
    create_error(error, st);
    return TILEDB_OOM;
  }

  // Create storage manager
  (*config)->config_ = new (std::nothrow) tiledb::sm::Config();
  if ((*config)->config_ == nullptr) {
    auto st =
        Status::Error("Cannot create config object; Memory allocation failed");
    LOG_STATUS(st);
    create_error(error, st);
    if (*config != nullptr) {
      delete *config;
      *config = nullptr;
    }
    return TILEDB_OOM;
  }

  // Success
  *error = nullptr;
  return TILEDB_OK;
}

void tiledb_config_free(tiledb_config_t** config) {
  if (config != nullptr && *config != nullptr) {
    delete (*config)->config_;
    delete (*config);
    *config = nullptr;
  }
}

int32_t tiledb_config_set(
    tiledb_config_t* config,
    const char* param,
    const char* value,
    tiledb_error_t** error) {
  if (sanity_check(config, error) == TILEDB_ERR)
    return TILEDB_ERR;

  if (create_error(error, config->config_->set(param, value)))
    return TILEDB_ERR;

  *error = nullptr;
  return TILEDB_OK;
}

int32_t tiledb_config_get(
    tiledb_config_t* config,
    const char* param,
    const char** value,
    tiledb_error_t** error) {
  if (sanity_check(config, error) == TILEDB_ERR)
    return TILEDB_ERR;

  if (create_error(error, config->config_->get(param, value)))
    return TILEDB_ERR;

  *error = nullptr;
  return TILEDB_OK;
}

int32_t tiledb_config_load_from_file(
    tiledb_config_t* config, const char* filename, tiledb_error_t** error) {
  if (sanity_check(config, error) == TILEDB_ERR)
    return TILEDB_ERR;

  if (filename == nullptr) {
    auto st = Status::Error("Cannot load from file; Invalid filename");
    LOG_STATUS(st);
    create_error(error, st);
  }

  if (create_error(error, config->config_->load_from_file(filename)))
    return TILEDB_ERR;

  *error = nullptr;
  return TILEDB_OK;
}

int32_t tiledb_config_save_to_file(
    tiledb_config_t* config, const char* filename, tiledb_error_t** error) {
  if (sanity_check(config, error) == TILEDB_ERR)
    return TILEDB_ERR;

  if (filename == nullptr) {
    auto st = Status::Error("Cannot save to file; Invalid filename");
    LOG_STATUS(st);
    create_error(error, st);
  }

  if (create_error(error, config->config_->save_to_file(filename)))
    return TILEDB_ERR;

  *error = nullptr;
  return TILEDB_OK;
}

int32_t tiledb_config_unset(
    tiledb_config_t* config, const char* param, tiledb_error_t** error) {
  if (sanity_check(config, error) == TILEDB_ERR)
    return TILEDB_ERR;

  if (create_error(error, config->config_->unset(param)))
    return TILEDB_ERR;

  *error = nullptr;
  return TILEDB_OK;
}

int32_t tiledb_config_compare(
    tiledb_config_t* lhs, tiledb_config_t* rhs, uint8_t* equal) {
  auto st = Status::Error("Invalid \"equal\" argument");
  if (equal == nullptr)
    LOG_STATUS(st);
  tiledb_error_t* error = nullptr;
  if (sanity_check(lhs, &error) == TILEDB_ERR)
    return TILEDB_ERR;
  if (sanity_check(rhs, &error) == TILEDB_ERR)
    return TILEDB_ERR;
  if (*lhs->config_ == *rhs->config_)
    *equal = 1;
  else
    *equal = 0;
  return TILEDB_OK;
}

/* ****************************** */
/*           CONFIG ITER          */
/* ****************************** */

int32_t tiledb_config_iter_alloc(
    tiledb_config_t* config,
    const char* prefix,
    tiledb_config_iter_t** config_iter,
    tiledb_error_t** error) {
  if (sanity_check(config, error) == TILEDB_ERR)
    return TILEDB_ERR;

  *config_iter = new (std::nothrow) tiledb_config_iter_t;
  if (*config_iter == nullptr) {
    auto st = Status::Error(
        "Cannot create config iterator object; Memory allocation failed");
    LOG_STATUS(st);
    create_error(error, st);
    return TILEDB_OOM;
  }

  std::string prefix_str = (prefix == nullptr) ? "" : std::string(prefix);
  (*config_iter)->config_iter_ =
      new (std::nothrow) tiledb::sm::ConfigIter(config->config_, prefix_str);
  if ((*config_iter)->config_iter_ == nullptr) {
    auto st = Status::Error(
        "Cannot create config iterator object; Memory allocation failed");
    LOG_STATUS(st);
    create_error(error, st);
    delete *config_iter;
    *config_iter = nullptr;
    return TILEDB_OOM;
  }

  *error = nullptr;
  return TILEDB_OK;
}

int32_t tiledb_config_iter_reset(
    tiledb_config_t* config,
    tiledb_config_iter_t* config_iter,
    const char* prefix,
    tiledb_error_t** error) {
  if (sanity_check(config, error) == TILEDB_ERR ||
      sanity_check(config_iter, error) == TILEDB_ERR)
    return TILEDB_ERR;

  std::string prefix_str = (prefix == nullptr) ? "" : std::string(prefix);
  config_iter->config_iter_->reset(config->config_, prefix_str);

  *error = nullptr;
  return TILEDB_OK;
}

void tiledb_config_iter_free(tiledb_config_iter_t** config_iter) {
  if (config_iter != nullptr && *config_iter != nullptr) {
    delete (*config_iter)->config_iter_;
    delete *config_iter;
    *config_iter = nullptr;
  }
}

int32_t tiledb_config_iter_here(
    tiledb_config_iter_t* config_iter,
    const char** param,
    const char** value,
    tiledb_error_t** error) {
  if (sanity_check(config_iter, error) == TILEDB_ERR)
    return TILEDB_ERR;

  if (config_iter->config_iter_->end()) {
    *param = nullptr;
    *value = nullptr;
  } else {
    *param = config_iter->config_iter_->param().c_str();
    *value = config_iter->config_iter_->value().c_str();
  }

  *error = nullptr;
  return TILEDB_OK;
}

int32_t tiledb_config_iter_next(
    tiledb_config_iter_t* config_iter, tiledb_error_t** error) {
  if (sanity_check(config_iter, error) == TILEDB_ERR)
    return TILEDB_ERR;

  config_iter->config_iter_->next();

  *error = nullptr;
  return TILEDB_OK;
}

int32_t tiledb_config_iter_done(
    tiledb_config_iter_t* config_iter, int32_t* done, tiledb_error_t** error) {
  if (sanity_check(config_iter, error) == TILEDB_ERR)
    return TILEDB_ERR;

  *done = (int32_t)config_iter->config_iter_->end();

  *error = nullptr;
  return TILEDB_OK;
}

/* ****************************** */
/*            CONTEXT             */
/* ****************************** */

int32_t tiledb_ctx_alloc(tiledb_config_t* config, tiledb_ctx_t** ctx) {
  if (config != nullptr && config->config_ == nullptr)
    return TILEDB_ERR;

  // Create a context object
  *ctx = new (std::nothrow) tiledb_ctx_t;
  if (*ctx == nullptr)
    return TILEDB_OOM;

  // Create a context object
  (*ctx)->ctx_ = new (std::nothrow) tiledb::sm::Context();
  if ((*ctx)->ctx_ == nullptr) {
    delete (*ctx);
    (*ctx) = nullptr;
    return TILEDB_OOM;
  }

  // Initialize the context
  auto conf =
      (config == nullptr) ? (tiledb::sm::Config*)nullptr : config->config_;
  if (!(*ctx)->ctx_->init(conf).ok()) {
    delete (*ctx)->ctx_;
    delete (*ctx);
    (*ctx) = nullptr;
    return TILEDB_ERR;
  }

  // Success
  return TILEDB_OK;
}

void tiledb_ctx_free(tiledb_ctx_t** ctx) {
  if (ctx != nullptr && *ctx != nullptr) {
    delete (*ctx)->ctx_;
    delete (*ctx);
    *ctx = nullptr;
  }
}

int32_t tiledb_ctx_get_stats(tiledb_ctx_t* ctx, char** stats_json) {
  if (sanity_check(ctx) == TILEDB_ERR)
    return TILEDB_ERR;

  if (stats_json == nullptr)
    return TILEDB_ERR;

  const std::string str = ctx->ctx_->stats()->dump(2, 0);

  *stats_json = static_cast<char*>(std::malloc(str.size() + 1));
  if (*stats_json == nullptr)
    return TILEDB_ERR;

  std::memcpy(*stats_json, str.data(), str.size());
  (*stats_json)[str.size()] = '\0';

  return TILEDB_OK;
}

int32_t tiledb_ctx_get_config(tiledb_ctx_t* ctx, tiledb_config_t** config) {
  // Create a new config struct
  *config = new (std::nothrow) tiledb_config_t;
  if (*config == nullptr)
    return TILEDB_OOM;

  (*config)->config_ = new (std::nothrow) tiledb::sm::Config();
  if ((*config)->config_ == nullptr) {
    delete (*config);
    *config = nullptr;
    return TILEDB_OOM;
  }

  // this assignment is a copy
  *((*config)->config_) = ctx->ctx_->storage_manager()->config();

  return TILEDB_OK;
}

int32_t tiledb_ctx_get_last_error(tiledb_ctx_t* ctx, tiledb_error_t** err) {
  // sanity check
  if (ctx == nullptr || ctx->ctx_ == nullptr)
    return TILEDB_ERR;

  Status last_error = ctx->ctx_->last_error();

  // No last error
  if (last_error.ok()) {
    *err = nullptr;
    return TILEDB_OK;
  }

  // Create error struct
  *err = new (std::nothrow) tiledb_error_t;
  if (*err == nullptr)
    return TILEDB_OOM;

  // Set error message
  (*err)->errmsg_ = last_error.to_string();

  // Success
  return TILEDB_OK;
}

int32_t tiledb_ctx_is_supported_fs(
    tiledb_ctx_t* ctx, tiledb_filesystem_t fs, int32_t* is_supported) {
  if (sanity_check(ctx) == TILEDB_ERR)
    return TILEDB_ERR;

  *is_supported = (int32_t)ctx->ctx_->storage_manager()->vfs()->supports_fs(
      static_cast<tiledb::sm::Filesystem>(fs));

  return TILEDB_OK;
}

int32_t tiledb_ctx_cancel_tasks(tiledb_ctx_t* ctx) {
  if (sanity_check(ctx) == TILEDB_ERR)
    return TILEDB_ERR;

  if (SAVE_ERROR_CATCH(ctx, ctx->ctx_->storage_manager()->cancel_all_tasks()))
    return TILEDB_ERR;

  return TILEDB_OK;
}

int32_t tiledb_ctx_set_tag(
    tiledb_ctx_t* ctx, const char* key, const char* value) {
  if (sanity_check(ctx) == TILEDB_ERR)
    return TILEDB_ERR;

  if (SAVE_ERROR_CATCH(ctx, ctx->ctx_->storage_manager()->set_tag(key, value)))
    return TILEDB_ERR;

  return TILEDB_OK;
}

/* ****************************** */
/*              GROUP             */
/* ****************************** */

int32_t tiledb_group_create(tiledb_ctx_t* ctx, const char* group_uri) {
  if (sanity_check(ctx) == TILEDB_ERR)
    return TILEDB_ERR;

  // Check for error
  if (group_uri == nullptr) {
    auto st = Status::Error("Invalid group directory argument is NULL");
    LOG_STATUS(st);
    save_error(ctx, st);
    return TILEDB_ERR;
  }

  // Create the group
  if (SAVE_ERROR_CATCH(
          ctx, ctx->ctx_->storage_manager()->group_create(group_uri)))
    return TILEDB_ERR;

  // Success
  return TILEDB_OK;
}

/* ********************************* */
/*              FILTER               */
/* ********************************* */

int32_t tiledb_filter_alloc(
    tiledb_ctx_t* ctx, tiledb_filter_type_t type, tiledb_filter_t** filter) {
  if (sanity_check(ctx) == TILEDB_ERR)
    return TILEDB_ERR;

  // Create a filter struct
  *filter = new (std::nothrow) tiledb_filter_t;
  if (*filter == nullptr) {
    auto st = Status::Error("Failed to allocate TileDB filter object");
    LOG_STATUS(st);
    save_error(ctx, st);
    return TILEDB_OOM;
  }

  // Create a new Filter object of the given type
  (*filter)->filter_ =
      tiledb::sm::Filter::create(static_cast<tiledb::sm::FilterType>(type));
  if ((*filter)->filter_ == nullptr) {
    delete *filter;
    *filter = nullptr;
    auto st = Status::Error("Failed to allocate TileDB filter object");
    LOG_STATUS(st);
    save_error(ctx, st);
    return TILEDB_OOM;
  }

  // Success
  return TILEDB_OK;
}

void tiledb_filter_free(tiledb_filter_t** filter) {
  if (filter != nullptr && *filter != nullptr) {
    delete (*filter)->filter_;
    delete (*filter);
    *filter = nullptr;
  }
}

int32_t tiledb_filter_get_type(
    tiledb_ctx_t* ctx, tiledb_filter_t* filter, tiledb_filter_type_t* type) {
  if (sanity_check(ctx) == TILEDB_ERR ||
      sanity_check(ctx, filter) == TILEDB_ERR)
    return TILEDB_ERR;

  *type = static_cast<tiledb_filter_type_t>(filter->filter_->type());

  return TILEDB_OK;
}

int32_t tiledb_filter_set_option(
    tiledb_ctx_t* ctx,
    tiledb_filter_t* filter,
    tiledb_filter_option_t option,
    const void* value) {
  if (sanity_check(ctx) == TILEDB_ERR ||
      sanity_check(ctx, filter) == TILEDB_ERR)
    return TILEDB_ERR;

  if (SAVE_ERROR_CATCH(
          ctx,
          filter->filter_->set_option(
              static_cast<tiledb::sm::FilterOption>(option), value)))
    return TILEDB_ERR;

  // Success
  return TILEDB_OK;
}

int32_t tiledb_filter_get_option(
    tiledb_ctx_t* ctx,
    tiledb_filter_t* filter,
    tiledb_filter_option_t option,
    void* value) {
  if (sanity_check(ctx) == TILEDB_ERR ||
      sanity_check(ctx, filter) == TILEDB_ERR)
    return TILEDB_ERR;

  if (SAVE_ERROR_CATCH(
          ctx,
          filter->filter_->get_option(
              static_cast<tiledb::sm::FilterOption>(option), value)))
    return TILEDB_ERR;

  // Success
  return TILEDB_OK;
}

/* ********************************* */
/*            FILTER LIST            */
/* ********************************* */

int32_t tiledb_filter_list_alloc(
    tiledb_ctx_t* ctx, tiledb_filter_list_t** filter_list) {
  if (sanity_check(ctx) == TILEDB_ERR)
    return TILEDB_ERR;

  // Create a filter struct
  *filter_list = new (std::nothrow) tiledb_filter_list_t;
  if (*filter_list == nullptr) {
    auto st = Status::Error("Failed to allocate TileDB filter list object");
    LOG_STATUS(st);
    save_error(ctx, st);
    return TILEDB_OOM;
  }

  // Create a new FilterPipeline object
  (*filter_list)->pipeline_ = new (std::nothrow) tiledb::sm::FilterPipeline();
  if ((*filter_list)->pipeline_ == nullptr) {
    delete *filter_list;
    *filter_list = nullptr;
    auto st = Status::Error("Failed to allocate TileDB filter list object");
    LOG_STATUS(st);
    save_error(ctx, st);
    return TILEDB_OOM;
  }

  // Success
  return TILEDB_OK;
}

void tiledb_filter_list_free(tiledb_filter_list_t** filter_list) {
  if (filter_list != nullptr && *filter_list != nullptr) {
    delete (*filter_list)->pipeline_;
    delete (*filter_list);
    *filter_list = nullptr;
  }
}

int32_t tiledb_filter_list_add_filter(
    tiledb_ctx_t* ctx,
    tiledb_filter_list_t* filter_list,
    tiledb_filter_t* filter) {
  if (sanity_check(ctx) == TILEDB_ERR ||
      sanity_check(ctx, filter_list) == TILEDB_ERR ||
      sanity_check(ctx, filter) == TILEDB_ERR)
    return TILEDB_ERR;

  if (SAVE_ERROR_CATCH(
          ctx, filter_list->pipeline_->add_filter(*filter->filter_)))
    return TILEDB_ERR;

  return TILEDB_OK;
}

int32_t tiledb_filter_list_set_max_chunk_size(
    tiledb_ctx_t* ctx,
    const tiledb_filter_list_t* filter_list,
    uint32_t max_chunk_size) {
  if (sanity_check(ctx) == TILEDB_ERR ||
      sanity_check(ctx, filter_list) == TILEDB_ERR)
    return TILEDB_ERR;

  filter_list->pipeline_->set_max_chunk_size(max_chunk_size);

  return TILEDB_OK;
}

int32_t tiledb_filter_list_get_nfilters(
    tiledb_ctx_t* ctx,
    const tiledb_filter_list_t* filter_list,
    uint32_t* nfilters) {
  if (sanity_check(ctx) == TILEDB_ERR ||
      sanity_check(ctx, filter_list) == TILEDB_ERR)
    return TILEDB_ERR;

  *nfilters = filter_list->pipeline_->size();

  return TILEDB_OK;
}

int32_t tiledb_filter_list_get_filter_from_index(
    tiledb_ctx_t* ctx,
    const tiledb_filter_list_t* filter_list,
    uint32_t index,
    tiledb_filter_t** filter) {
  if (sanity_check(ctx) == TILEDB_ERR ||
      sanity_check(ctx, filter_list) == TILEDB_ERR)
    return TILEDB_ERR;

  uint32_t nfilters = filter_list->pipeline_->size();
  if (nfilters == 0 && index == 0) {
    *filter = nullptr;
    return TILEDB_OK;
  }

  if (index >= nfilters) {
    auto st = Status::Error(
        "Filter " + std::to_string(index) + " out of bounds, filter list has " +
        std::to_string(nfilters) + " filters.");
    LOG_STATUS(st);
    save_error(ctx, st);
    return TILEDB_ERR;
  }

  auto f = filter_list->pipeline_->get_filter(index);
  if (f == nullptr) {
    auto st = Status::Error("Failed to retrieve filter at index");
    LOG_STATUS(st);
    save_error(ctx, st);
    return TILEDB_ERR;
  }

  *filter = new (std::nothrow) tiledb_filter_t;
  if (*filter == nullptr) {
    auto st = Status::Error("Failed to allocate TileDB filter object");
    LOG_STATUS(st);
    save_error(ctx, st);
    return TILEDB_OOM;
  }

  (*filter)->filter_ = f->clone();

  return TILEDB_OK;
}

int32_t tiledb_filter_list_get_max_chunk_size(
    tiledb_ctx_t* ctx,
    const tiledb_filter_list_t* filter_list,
    uint32_t* max_chunk_size) {
  if (sanity_check(ctx) == TILEDB_ERR ||
      sanity_check(ctx, filter_list) == TILEDB_ERR)
    return TILEDB_ERR;

  *max_chunk_size = filter_list->pipeline_->max_chunk_size();

  return TILEDB_OK;
}

/* ********************************* */
/*            ATTRIBUTE              */
/* ********************************* */

int32_t tiledb_attribute_alloc(
    tiledb_ctx_t* ctx,
    const char* name,
    tiledb_datatype_t type,
    tiledb_attribute_t** attr) {
  if (sanity_check(ctx) == TILEDB_ERR)
    return TILEDB_ERR;

  // Create an attribute struct
  *attr = new (std::nothrow) tiledb_attribute_t;
  if (*attr == nullptr) {
    auto st = Status::Error("Failed to allocate TileDB attribute object");
    LOG_STATUS(st);
    save_error(ctx, st);
    return TILEDB_OOM;
  }

  // Create a new Attribute object
  (*attr)->attr_builder_ = new (std::nothrow) tiledb::sm::AttributeBuilder(
      name, static_cast<tiledb::sm::Datatype>(type));

  if ((*attr)->attr_builder_ == nullptr) {
    delete *attr;
    *attr = nullptr;
    auto st = Status::Error("Failed to allocate TileDB attribute object");
    LOG_STATUS(st);
    save_error(ctx, st);
    return TILEDB_OOM;
  }

  // Success
  return TILEDB_OK;
}

void tiledb_attribute_free(tiledb_attribute_t** attr) {
  if (attr != nullptr && *attr != nullptr) {
    delete (*attr)->attr_builder_;
    delete (*attr);
    *attr = nullptr;
  }
}

int32_t tiledb_attribute_set_nullable(
    tiledb_ctx_t* ctx, tiledb_attribute_t* attr, uint8_t nullable) {
  if (sanity_check(ctx) == TILEDB_ERR || sanity_check(ctx, attr) == TILEDB_ERR)
    return TILEDB_ERR;

  if (SAVE_ERROR_CATCH(
          ctx,
          (*attr).attr_builder_->set_nullable(static_cast<bool>(nullable))))
    return TILEDB_ERR;

  return TILEDB_OK;
}

int32_t tiledb_attribute_set_filter_list(
    tiledb_ctx_t* ctx,
    tiledb_attribute_t* attr,
    tiledb_filter_list_t* filter_list) {
  if (sanity_check(ctx) == TILEDB_ERR ||
      sanity_check(ctx, attr) == TILEDB_ERR ||
      sanity_check(ctx, filter_list) == TILEDB_ERR)
    return TILEDB_ERR;

  if (SAVE_ERROR_CATCH(
          ctx,
          attr->attr_builder_->set_filter_pipeline(filter_list->pipeline_)))
    return TILEDB_ERR;

  return TILEDB_OK;
}

int32_t tiledb_attribute_set_cell_val_num(
    tiledb_ctx_t* ctx, tiledb_attribute_t* attr, uint32_t cell_val_num) {
  if (sanity_check(ctx) == TILEDB_ERR || sanity_check(ctx, attr) == TILEDB_ERR)
    return TILEDB_ERR;
  if (SAVE_ERROR_CATCH(
          ctx, attr->attr_builder_->set_cell_val_num(cell_val_num)))
    return TILEDB_ERR;
  return TILEDB_OK;
}

int32_t tiledb_attribute_get_name(
    tiledb_ctx_t* ctx, const tiledb_attribute_t* attr, const char** name) {
  if (sanity_check(ctx) == TILEDB_ERR || sanity_check(ctx, attr) == TILEDB_ERR)
    return TILEDB_ERR;

  *name = attr->attr_builder_->name().c_str();

  return TILEDB_OK;
}

int32_t tiledb_attribute_get_type(
    tiledb_ctx_t* ctx,
    const tiledb_attribute_t* attr,
    tiledb_datatype_t* type) {
  if (sanity_check(ctx) == TILEDB_ERR || sanity_check(ctx, attr) == TILEDB_ERR)
    return TILEDB_ERR;
  *type = static_cast<tiledb_datatype_t>(attr->attr_builder_->type());
  return TILEDB_OK;
}

int32_t tiledb_attribute_get_nullable(
    tiledb_ctx_t* ctx, tiledb_attribute_t* attr, uint8_t* nullable) {
  if (sanity_check(ctx) == TILEDB_ERR || sanity_check(ctx, attr) == TILEDB_ERR)
    return TILEDB_ERR;

  if (SAVE_ERROR_CATCH(
          ctx,
          attr->attr_builder_->get_nullable(reinterpret_cast<bool*>(nullable))))
    return TILEDB_ERR;

  return TILEDB_OK;
}

int32_t tiledb_attribute_get_filter_list(
    tiledb_ctx_t* ctx,
    tiledb_attribute_t* attr,
    tiledb_filter_list_t** filter_list) {
  if (sanity_check(ctx) == TILEDB_ERR || sanity_check(ctx, attr) == TILEDB_ERR)
    return TILEDB_ERR;

  // Create a filter list struct
  *filter_list = new (std::nothrow) tiledb_filter_list_t;
  if (*filter_list == nullptr) {
    auto st = Status::Error("Failed to allocate TileDB filter list object");
    LOG_STATUS(st);
    save_error(ctx, st);
    return TILEDB_OOM;
  }

  // Create a new FilterPipeline object
  (*filter_list)->pipeline_ = new (std::nothrow)
      tiledb::sm::FilterPipeline(attr->attr_builder_->filters());
  if ((*filter_list)->pipeline_ == nullptr) {
    delete *filter_list;
    *filter_list = nullptr;
    auto st = Status::Error("Failed to allocate TileDB filter list object");
    LOG_STATUS(st);
    save_error(ctx, st);
    return TILEDB_OOM;
  }

  return TILEDB_OK;
}

int32_t tiledb_attribute_get_cell_val_num(
    tiledb_ctx_t* ctx, const tiledb_attribute_t* attr, uint32_t* cell_val_num) {
  if (sanity_check(ctx) == TILEDB_ERR || sanity_check(ctx, attr) == TILEDB_ERR)
    return TILEDB_ERR;
  *cell_val_num = attr->attr_builder_->cell_val_num();
  return TILEDB_OK;
}

int32_t tiledb_attribute_get_cell_size(
    tiledb_ctx_t* ctx, const tiledb_attribute_t* attr, uint64_t* cell_size) {
  if (sanity_check(ctx) == TILEDB_ERR || sanity_check(ctx, attr) == TILEDB_ERR)
    return TILEDB_ERR;
  *cell_size = attr->attr_builder_->cell_size();
  return TILEDB_OK;
}

int32_t tiledb_attribute_dump(
    tiledb_ctx_t* ctx, const tiledb_attribute_t* attr, FILE* out) {
  if (sanity_check(ctx) == TILEDB_ERR || sanity_check(ctx, attr) == TILEDB_ERR)
    return TILEDB_ERR;
  attr->attr_builder_->dump(out);
  return TILEDB_OK;
}

int32_t tiledb_attribute_set_fill_value(
    tiledb_ctx_t* ctx,
    tiledb_attribute_t* attr,
    const void* value,
    uint64_t size) {
  if (sanity_check(ctx) == TILEDB_ERR || sanity_check(ctx, attr) == TILEDB_ERR)
    return TILEDB_ERR;

  if (SAVE_ERROR_CATCH(ctx, attr->attr_builder_->set_fill_value(value, size)))
    return TILEDB_ERR;

  return TILEDB_OK;
}

int32_t tiledb_attribute_get_fill_value(
    tiledb_ctx_t* ctx,
    tiledb_attribute_t* attr,
    const void** value,
    uint64_t* size) {
  if (sanity_check(ctx) == TILEDB_ERR || sanity_check(ctx, attr) == TILEDB_ERR)
    return TILEDB_ERR;

  if (SAVE_ERROR_CATCH(ctx, attr->attr_builder_->get_fill_value(value, size)))
    return TILEDB_ERR;

  return TILEDB_OK;
}

int32_t tiledb_attribute_set_fill_value_nullable(
    tiledb_ctx_t* ctx,
    tiledb_attribute_t* attr,
    const void* value,
    uint64_t size,
    uint8_t valid) {
  if (sanity_check(ctx) == TILEDB_ERR || sanity_check(ctx, attr) == TILEDB_ERR)
    return TILEDB_ERR;

  if (SAVE_ERROR_CATCH(
          ctx, attr->attr_builder_->set_fill_value(value, size, valid)))
    return TILEDB_ERR;

  return TILEDB_OK;
}

int32_t tiledb_attribute_get_fill_value_nullable(
    tiledb_ctx_t* ctx,
    tiledb_attribute_t* attr,
    const void** value,
    uint64_t* size,
    uint8_t* valid) {
  if (sanity_check(ctx) == TILEDB_ERR || sanity_check(ctx, attr) == TILEDB_ERR)
    return TILEDB_ERR;

  if (SAVE_ERROR_CATCH(
          ctx, attr->attr_builder_->get_fill_value(value, size, valid)))
    return TILEDB_ERR;

  return TILEDB_OK;
}

/* ********************************* */
/*              DOMAIN               */
/* ********************************* */

int32_t tiledb_domain_alloc(tiledb_ctx_t* ctx, tiledb_domain_t** domain) {
  if (sanity_check(ctx) == TILEDB_ERR)
    return TILEDB_ERR;

  // Create a domain struct
  *domain = new (std::nothrow) tiledb_domain_t;
  if (*domain == nullptr) {
    auto st = Status::Error("Failed to allocate TileDB domain object");
    LOG_STATUS(st);
    save_error(ctx, st);
    return TILEDB_OOM;
  }

  // Create a new Domain object
  (*domain)->domain_ = new (std::nothrow) tiledb::sm::Domain();
  if ((*domain)->domain_ == nullptr) {
    delete *domain;
    *domain = nullptr;
    auto st = Status::Error("Failed to allocate TileDB domain object");
    LOG_STATUS(st);
    save_error(ctx, st);
    return TILEDB_OOM;
  }
  return TILEDB_OK;
}

void tiledb_domain_free(tiledb_domain_t** domain) {
  if (domain != nullptr && *domain != nullptr) {
    delete (*domain)->domain_;
    delete *domain;
    *domain = nullptr;
  }
}

int32_t tiledb_domain_get_type(
    tiledb_ctx_t* ctx, const tiledb_domain_t* domain, tiledb_datatype_t* type) {
  if (sanity_check(ctx) == TILEDB_ERR ||
      sanity_check(ctx, domain) == TILEDB_ERR)
    return TILEDB_ERR;

  if (domain->domain_->dim_num() == 0) {
    auto st = Status::Error("Cannot get domain type; Domain has no dimensions");
    LOG_STATUS(st);
    save_error(ctx, st);
    return TILEDB_OOM;
  }

  if (!domain->domain_->all_dims_same_type()) {
    auto st = Status::Error(
        "Cannot get domain type; Not applicable to heterogeneous dimensions");
    LOG_STATUS(st);
    save_error(ctx, st);
    return TILEDB_ERR;
  }

  *type = static_cast<tiledb_datatype_t>(domain->domain_->dimension(0)->type());
  return TILEDB_OK;
}

int32_t tiledb_domain_get_ndim(
    tiledb_ctx_t* ctx, const tiledb_domain_t* domain, uint32_t* ndim) {
  if (sanity_check(ctx) == TILEDB_ERR ||
      sanity_check(ctx, domain) == TILEDB_ERR)
    return TILEDB_ERR;
  *ndim = domain->domain_->dim_num();
  return TILEDB_OK;
}

int32_t tiledb_domain_add_dimension(
    tiledb_ctx_t* ctx, tiledb_domain_t* domain, tiledb_dimension_t* dim) {
  if (sanity_check(ctx) == TILEDB_ERR ||
      sanity_check(ctx, domain) == TILEDB_ERR)
    return TILEDB_ERR;

  if (SAVE_ERROR_CATCH(ctx, domain->domain_->add_dimension(dim->dim_)))
    return TILEDB_ERR;

  return TILEDB_OK;
}

int32_t tiledb_domain_dump(
    tiledb_ctx_t* ctx, const tiledb_domain_t* domain, FILE* out) {
  if (sanity_check(ctx) == TILEDB_ERR ||
      sanity_check(ctx, domain) == TILEDB_ERR)
    return TILEDB_ERR;
  domain->domain_->dump(out);
  return TILEDB_OK;
}

/* ********************************* */
/*             DIMENSION             */
/* ********************************* */

int32_t tiledb_dimension_alloc(
    tiledb_ctx_t* ctx,
    const char* name,
    tiledb_datatype_t type,
    const void* dim_domain,
    const void* tile_extent,
    tiledb_dimension_t** dim) {
  if (sanity_check(ctx) == TILEDB_ERR)
    return TILEDB_ERR;

  // Create a dimension struct
  *dim = new (std::nothrow) tiledb_dimension_t;
  if (*dim == nullptr) {
    auto st = Status::Error("Failed to allocate TileDB dimension object");
    LOG_STATUS(st);
    save_error(ctx, st);
    return TILEDB_OOM;
  }

  // Create a new Dimension object
  (*dim)->dim_ = new (std::nothrow)
      tiledb::sm::Dimension(name, static_cast<tiledb::sm::Datatype>(type));
  if ((*dim)->dim_ == nullptr) {
    delete *dim;
    *dim = nullptr;
    auto st = Status::Error("Failed to allocate TileDB dimension object");
    LOG_STATUS(st);
    save_error(ctx, st);
    return TILEDB_OOM;
  }

  // Set domain
  if (SAVE_ERROR_CATCH(ctx, (*dim)->dim_->set_domain(dim_domain))) {
    delete (*dim)->dim_;
    delete *dim;
    *dim = nullptr;
    return TILEDB_ERR;
  }

  // Set tile extent
  if (SAVE_ERROR_CATCH(ctx, (*dim)->dim_->set_tile_extent(tile_extent))) {
    delete (*dim)->dim_;
    delete *dim;
    *dim = nullptr;
    return TILEDB_ERR;
  }

  // Success
  return TILEDB_OK;
}

void tiledb_dimension_free(tiledb_dimension_t** dim) {
  if (dim != nullptr && *dim != nullptr) {
    delete (*dim)->dim_;
    delete *dim;
    *dim = nullptr;
  }
}

int32_t tiledb_dimension_set_filter_list(
    tiledb_ctx_t* ctx,
    tiledb_dimension_t* dim,
    tiledb_filter_list_t* filter_list) {
  if (sanity_check(ctx) == TILEDB_ERR || sanity_check(ctx, dim) == TILEDB_ERR ||
      sanity_check(ctx, filter_list) == TILEDB_ERR)
    return TILEDB_ERR;

  if (SAVE_ERROR_CATCH(
          ctx, dim->dim_->set_filter_pipeline(filter_list->pipeline_)))
    return TILEDB_ERR;

  return TILEDB_OK;
}

int32_t tiledb_dimension_set_cell_val_num(
    tiledb_ctx_t* ctx, tiledb_dimension_t* dim, uint32_t cell_val_num) {
  if (sanity_check(ctx) == TILEDB_ERR || sanity_check(ctx, dim) == TILEDB_ERR)
    return TILEDB_ERR;
  if (SAVE_ERROR_CATCH(ctx, dim->dim_->set_cell_val_num(cell_val_num)))
    return TILEDB_ERR;
  return TILEDB_OK;
}

int32_t tiledb_dimension_get_filter_list(
    tiledb_ctx_t* ctx,
    tiledb_dimension_t* dim,
    tiledb_filter_list_t** filter_list) {
  if (sanity_check(ctx) == TILEDB_ERR || sanity_check(ctx, dim) == TILEDB_ERR)
    return TILEDB_ERR;

  // Create a filter list struct
  *filter_list = new (std::nothrow) tiledb_filter_list_t;
  if (*filter_list == nullptr) {
    auto st = Status::Error("Failed to allocate TileDB filter list object");
    LOG_STATUS(st);
    save_error(ctx, st);
    return TILEDB_OOM;
  }

  // Create a new FilterPipeline object
  (*filter_list)->pipeline_ =
      new (std::nothrow) tiledb::sm::FilterPipeline(dim->dim_->filters());
  if ((*filter_list)->pipeline_ == nullptr) {
    delete *filter_list;
    *filter_list = nullptr;
    auto st = Status::Error("Failed to allocate TileDB filter list object");
    LOG_STATUS(st);
    save_error(ctx, st);
    return TILEDB_OOM;
  }

  return TILEDB_OK;
}

int32_t tiledb_dimension_get_cell_val_num(
    tiledb_ctx_t* ctx, const tiledb_dimension_t* dim, uint32_t* cell_val_num) {
  if (sanity_check(ctx) == TILEDB_ERR || sanity_check(ctx, dim) == TILEDB_ERR)
    return TILEDB_ERR;
  *cell_val_num = dim->dim_->cell_val_num();
  return TILEDB_OK;
}

int32_t tiledb_dimension_get_name(
    tiledb_ctx_t* ctx, const tiledb_dimension_t* dim, const char** name) {
  if (sanity_check(ctx) == TILEDB_ERR || sanity_check(ctx, dim) == TILEDB_ERR)
    return TILEDB_ERR;
  *name = dim->dim_->name().c_str();
  return TILEDB_OK;
}

int32_t tiledb_dimension_get_type(
    tiledb_ctx_t* ctx, const tiledb_dimension_t* dim, tiledb_datatype_t* type) {
  if (sanity_check(ctx) == TILEDB_ERR || sanity_check(ctx, dim) == TILEDB_ERR)
    return TILEDB_ERR;
  *type = static_cast<tiledb_datatype_t>(dim->dim_->type());
  return TILEDB_OK;
}

int32_t tiledb_dimension_get_domain(
    tiledb_ctx_t* ctx, const tiledb_dimension_t* dim, const void** domain) {
  if (sanity_check(ctx) == TILEDB_ERR || sanity_check(ctx, dim) == TILEDB_ERR)
    return TILEDB_ERR;
  *domain = dim->dim_->domain().data();
  return TILEDB_OK;
}

int32_t tiledb_dimension_get_tile_extent(
    tiledb_ctx_t* ctx,
    const tiledb_dimension_t* dim,
    const void** tile_extent) {
  if (sanity_check(ctx) == TILEDB_ERR || sanity_check(ctx, dim) == TILEDB_ERR)
    return TILEDB_ERR;
  *tile_extent = dim->dim_->tile_extent().data();
  return TILEDB_OK;
}

int32_t tiledb_dimension_dump(
    tiledb_ctx_t* ctx, const tiledb_dimension_t* dim, FILE* out) {
  if (sanity_check(ctx) == TILEDB_ERR || sanity_check(ctx, dim) == TILEDB_ERR)
    return TILEDB_ERR;
  dim->dim_->dump(out);
  return TILEDB_OK;
}

int32_t tiledb_domain_get_dimension_from_index(
    tiledb_ctx_t* ctx,
    const tiledb_domain_t* domain,
    uint32_t index,
    tiledb_dimension_t** dim) {
  if (sanity_check(ctx) == TILEDB_ERR ||
      sanity_check(ctx, domain) == TILEDB_ERR) {
    return TILEDB_ERR;
  }
  uint32_t ndim = domain->domain_->dim_num();
  if (ndim == 0 && index == 0) {
    *dim = nullptr;
    return TILEDB_OK;
  }
  if (index > (ndim - 1)) {
    std::ostringstream errmsg;
    errmsg << "Dimension " << index << " out of bounds, domain has rank "
           << ndim;
    auto st = Status::DomainError(errmsg.str());
    LOG_STATUS(st);
    save_error(ctx, st);
    return TILEDB_ERR;
  }
  *dim = new (std::nothrow) tiledb_dimension_t;
  if (*dim == nullptr) {
    auto st = Status::Error("Failed to allocate TileDB dimension object");
    LOG_STATUS(st);
    save_error(ctx, st);
    return TILEDB_OOM;
  }
  (*dim)->dim_ = new (std::nothrow)
      tiledb::sm::Dimension(domain->domain_->dimension(index));
  if ((*dim)->dim_ == nullptr) {
    delete *dim;
    *dim = nullptr;
    auto st = Status::Error("Failed to allocate TileDB dimension object");
    LOG_STATUS(st);
    save_error(ctx, st);
    return TILEDB_OOM;
  }
  return TILEDB_OK;
}

int32_t tiledb_domain_get_dimension_from_name(
    tiledb_ctx_t* ctx,
    const tiledb_domain_t* domain,
    const char* name,
    tiledb_dimension_t** dim) {
  if (sanity_check(ctx) == TILEDB_ERR ||
      sanity_check(ctx, domain) == TILEDB_ERR) {
    return TILEDB_ERR;
  }
  uint32_t ndim = domain->domain_->dim_num();
  if (ndim == 0) {
    *dim = nullptr;
    return TILEDB_OK;
  }
  std::string name_string(name);
  auto found_dim = domain->domain_->dimension(name_string);

  if (found_dim == nullptr) {
    auto st = Status::DomainError(
        std::string("Dimension \"") + name + "\" does not exist");
    LOG_STATUS(st);
    save_error(ctx, st);
    return TILEDB_ERR;
  }

  *dim = new (std::nothrow) tiledb_dimension_t;
  if (*dim == nullptr) {
    auto st = Status::Error("Failed to allocate TileDB dimension object");
    save_error(ctx, st);
    return TILEDB_OOM;
  }
  (*dim)->dim_ = new (std::nothrow) tiledb::sm::Dimension(found_dim);
  if ((*dim)->dim_ == nullptr) {
    delete *dim;
    *dim = nullptr;
    auto st = Status::Error("Failed to allocate TileDB dimension object");
    LOG_STATUS(st);
    save_error(ctx, st);
    return TILEDB_OOM;
  }
  return TILEDB_OK;
}

int32_t tiledb_domain_has_dimension(
    tiledb_ctx_t* ctx,
    const tiledb_domain_t* domain,
    const char* name,
    int32_t* has_dim) {
  if (sanity_check(ctx) == TILEDB_ERR ||
      sanity_check(ctx, domain) == TILEDB_ERR) {
    return TILEDB_ERR;
  }

  bool b;
  if (SAVE_ERROR_CATCH(ctx, domain->domain_->has_dimension(name, &b)))
    return TILEDB_ERR;

  *has_dim = b ? 1 : 0;

  return TILEDB_OK;
}

/* ****************************** */
/*           ARRAY SCHEMA         */
/* ****************************** */

int32_t tiledb_array_schema_alloc(
    tiledb_ctx_t* ctx,
    tiledb_array_type_t array_type,
    tiledb_array_schema_t** array_schema) {
  if (sanity_check(ctx) == TILEDB_ERR)
    return TILEDB_ERR;

  // Create array schema struct
  *array_schema = new (std::nothrow) tiledb_array_schema_t;
  if (*array_schema == nullptr) {
    auto st = Status::Error("Failed to allocate TileDB array schema object");
    LOG_STATUS(st);
    save_error(ctx, st);
    return TILEDB_OOM;
  }

  // Create a new ArraySchema object
  (*array_schema)->array_schema_ = new (std::nothrow)
      tiledb::sm::ArraySchema(static_cast<tiledb::sm::ArrayType>(array_type));
  if ((*array_schema)->array_schema_ == nullptr) {
    delete *array_schema;
    *array_schema = nullptr;
    auto st = Status::Error("Failed to allocate TileDB array schema object");
    LOG_STATUS(st);
    save_error(ctx, st);
    return TILEDB_OOM;
  }

  // Success
  return TILEDB_OK;
}

void tiledb_array_schema_free(tiledb_array_schema_t** array_schema) {
  if (array_schema != nullptr && *array_schema != nullptr) {
    delete (*array_schema)->array_schema_;
    delete *array_schema;
    *array_schema = nullptr;
  }
}

int32_t tiledb_array_schema_add_attribute(
    tiledb_ctx_t* ctx,
    tiledb_array_schema_t* array_schema,
    tiledb_attribute_t* attr) {
  if (sanity_check(ctx) == TILEDB_ERR ||
      sanity_check(ctx, array_schema) == TILEDB_ERR ||
      sanity_check(ctx, attr) == TILEDB_ERR)
    return TILEDB_ERR;
  if (SAVE_ERROR_CATCH(
          ctx, array_schema->array_schema_->add_attribute(attr->attr_builder_)))
    return TILEDB_ERR;
  return TILEDB_OK;
}

int32_t tiledb_array_schema_set_allows_dups(
    tiledb_ctx_t* ctx, tiledb_array_schema_t* array_schema, int allows_dups) {
  if (sanity_check(ctx) == TILEDB_ERR ||
      sanity_check(ctx, array_schema) == TILEDB_ERR)
    return TILEDB_ERR;
  if (SAVE_ERROR_CATCH(
          ctx, array_schema->array_schema_->set_allows_dups(allows_dups)))
    return TILEDB_ERR;
  return TILEDB_OK;
}

int32_t tiledb_array_schema_get_allows_dups(
    tiledb_ctx_t* ctx, tiledb_array_schema_t* array_schema, int* allows_dups) {
  if (sanity_check(ctx) == TILEDB_ERR ||
      sanity_check(ctx, array_schema) == TILEDB_ERR)
    return TILEDB_ERR;
  *allows_dups = (int)array_schema->array_schema_->allows_dups();
  return TILEDB_OK;
}

int32_t tiledb_array_schema_set_domain(
    tiledb_ctx_t* ctx,
    tiledb_array_schema_t* array_schema,
    tiledb_domain_t* domain) {
  if (sanity_check(ctx) == TILEDB_ERR ||
      sanity_check(ctx, array_schema) == TILEDB_ERR)
    return TILEDB_ERR;
  if (SAVE_ERROR_CATCH(
          ctx, array_schema->array_schema_->set_domain(domain->domain_)))
    return TILEDB_ERR;
  return TILEDB_OK;
}

int32_t tiledb_array_schema_set_capacity(
    tiledb_ctx_t* ctx, tiledb_array_schema_t* array_schema, uint64_t capacity) {
  if (sanity_check(ctx) == TILEDB_ERR ||
      sanity_check(ctx, array_schema) == TILEDB_ERR)
    return TILEDB_ERR;
  array_schema->array_schema_->set_capacity(capacity);
  return TILEDB_OK;
}

int32_t tiledb_array_schema_set_cell_order(
    tiledb_ctx_t* ctx,
    tiledb_array_schema_t* array_schema,
    tiledb_layout_t cell_order) {
  if (sanity_check(ctx) == TILEDB_ERR ||
      sanity_check(ctx, array_schema) == TILEDB_ERR)
    return TILEDB_ERR;
  if (SAVE_ERROR_CATCH(
          ctx,
          array_schema->array_schema_->set_cell_order(
              static_cast<tiledb::sm::Layout>(cell_order))))
    return TILEDB_ERR;
  return TILEDB_OK;
}

int32_t tiledb_array_schema_set_tile_order(
    tiledb_ctx_t* ctx,
    tiledb_array_schema_t* array_schema,
    tiledb_layout_t tile_order) {
  if (sanity_check(ctx) == TILEDB_ERR ||
      sanity_check(ctx, array_schema) == TILEDB_ERR)
    return TILEDB_ERR;
  if (SAVE_ERROR_CATCH(
          ctx,
          array_schema->array_schema_->set_tile_order(
              static_cast<tiledb::sm::Layout>(tile_order))))
    return TILEDB_ERR;
  return TILEDB_OK;
}

int32_t tiledb_array_schema_set_coords_filter_list(
    tiledb_ctx_t* ctx,
    tiledb_array_schema_t* array_schema,
    tiledb_filter_list_t* filter_list) {
  if (sanity_check(ctx) == TILEDB_ERR ||
      sanity_check(ctx, array_schema) == TILEDB_ERR ||
      sanity_check(ctx, filter_list) == TILEDB_ERR)
    return TILEDB_ERR;

  if (SAVE_ERROR_CATCH(
          ctx,
          array_schema->array_schema_->set_coords_filter_pipeline(
              filter_list->pipeline_)))
    return TILEDB_ERR;

  return TILEDB_OK;
}

int32_t tiledb_array_schema_set_offsets_filter_list(
    tiledb_ctx_t* ctx,
    tiledb_array_schema_t* array_schema,
    tiledb_filter_list_t* filter_list) {
  if (sanity_check(ctx) == TILEDB_ERR ||
      sanity_check(ctx, array_schema) == TILEDB_ERR ||
      sanity_check(ctx, filter_list) == TILEDB_ERR)
    return TILEDB_ERR;

  if (SAVE_ERROR_CATCH(
          ctx,
          array_schema->array_schema_->set_cell_var_offsets_filter_pipeline(
              filter_list->pipeline_)))
    return TILEDB_ERR;

  return TILEDB_OK;
}

int32_t tiledb_array_schema_check(
    tiledb_ctx_t* ctx, tiledb_array_schema_t* array_schema) {
  if (sanity_check(ctx) == TILEDB_ERR ||
      sanity_check(ctx, array_schema) == TILEDB_ERR)
    return TILEDB_ERR;

  if (SAVE_ERROR_CATCH(ctx, array_schema->array_schema_->check()))
    return TILEDB_ERR;

  return TILEDB_OK;
}

int32_t tiledb_array_schema_load(
    tiledb_ctx_t* ctx,
    const char* array_uri,
    tiledb_array_schema_t** array_schema) {
  if (sanity_check(ctx) == TILEDB_ERR)
    return TILEDB_ERR;

  // Create array schema
  *array_schema = new (std::nothrow) tiledb_array_schema_t;
  if (*array_schema == nullptr) {
    auto st = Status::Error("Failed to allocate TileDB array schema object");
    LOG_STATUS(st);
    save_error(ctx, st);
    return TILEDB_OOM;
  }

  // Check array name
  tiledb::sm::URI uri(array_uri);
  if (uri.is_invalid()) {
    auto st = Status::Error("Failed to load array schema; Invalid array URI");
    LOG_STATUS(st);
    save_error(ctx, st);
    return TILEDB_ERR;
  }

  if (uri.is_tiledb()) {
    // Check REST client
    auto rest_client = ctx->ctx_->storage_manager()->rest_client();
    if (rest_client == nullptr) {
      auto st = Status::Error(
          "Failed to load array schema; remote array with no REST client.");
      LOG_STATUS(st);
      save_error(ctx, st);
      return TILEDB_ERR;
    }

    if (SAVE_ERROR_CATCH(
            ctx,
            rest_client->get_array_schema_from_rest(
                uri, &(*array_schema)->array_schema_))) {
      delete *array_schema;
      return TILEDB_ERR;
    }
  } else {
    // Create key
    tiledb::sm::EncryptionKey key;
    if (SAVE_ERROR_CATCH(
            ctx,
            key.set_key(
                static_cast<tiledb::sm::EncryptionType>(TILEDB_NO_ENCRYPTION),
                nullptr,
                0)))
      return TILEDB_ERR;

    // Load array schema
    auto storage_manager = ctx->ctx_->storage_manager();

    if (SAVE_ERROR_CATCH(
            ctx,
            storage_manager->load_array_schema(
                uri, key, &((*array_schema)->array_schema_)))) {
      delete *array_schema;
      return TILEDB_ERR;
    }
  }
  return TILEDB_OK;
}

int32_t tiledb_array_schema_load_with_key(
    tiledb_ctx_t* ctx,
    const char* array_uri,
    tiledb_encryption_type_t encryption_type,
    const void* encryption_key,
    uint32_t key_length,
    tiledb_array_schema_t** array_schema) {
  if (sanity_check(ctx) == TILEDB_ERR)
    return TILEDB_ERR;

  // Create array schema
  *array_schema = new (std::nothrow) tiledb_array_schema_t;
  if (*array_schema == nullptr) {
    auto st = Status::Error("Failed to allocate TileDB array schema object");
    LOG_STATUS(st);
    save_error(ctx, st);
    return TILEDB_OOM;
  }

  // Check array name
  tiledb::sm::URI uri(array_uri);
  if (uri.is_invalid()) {
    delete *array_schema;
    *array_schema = nullptr;
    auto st = Status::Error("Failed to load array schema; Invalid array URI");
    LOG_STATUS(st);
    save_error(ctx, st);
    return TILEDB_ERR;
  }

  if (uri.is_tiledb()) {
    // Check REST client
    auto rest_client = ctx->ctx_->storage_manager()->rest_client();
    if (rest_client == nullptr) {
      delete *array_schema;
      *array_schema = nullptr;
      auto st = Status::Error(
          "Failed to load array schema; remote array with no REST client.");
      LOG_STATUS(st);
      save_error(ctx, st);
      return TILEDB_ERR;
    }

    if (SAVE_ERROR_CATCH(
            ctx,
            rest_client->get_array_schema_from_rest(
                uri, &(*array_schema)->array_schema_))) {
      delete *array_schema;
      *array_schema = nullptr;
      return TILEDB_ERR;
    }
  } else {
    // Create key
    tiledb::sm::EncryptionKey key;
    if (SAVE_ERROR_CATCH(
            ctx,
            key.set_key(
                static_cast<tiledb::sm::EncryptionType>(encryption_type),
                encryption_key,
                key_length))) {
      delete *array_schema;
      *array_schema = nullptr;
      return TILEDB_ERR;
    }

    // Load array schema
    auto storage_manager = ctx->ctx_->storage_manager();

    if (SAVE_ERROR_CATCH(
            ctx,
            storage_manager->load_array_schema(
                uri, key, &((*array_schema)->array_schema_)))) {
      delete *array_schema;
      *array_schema = nullptr;
      return TILEDB_ERR;
    }
  }
  return TILEDB_OK;
}

int32_t tiledb_array_schema_get_array_type(
    tiledb_ctx_t* ctx,
    const tiledb_array_schema_t* array_schema,
    tiledb_array_type_t* array_type) {
  if (sanity_check(ctx) == TILEDB_ERR ||
      sanity_check(ctx, array_schema) == TILEDB_ERR)
    return TILEDB_ERR;
  *array_type = static_cast<tiledb_array_type_t>(
      array_schema->array_schema_->array_type());
  return TILEDB_OK;
}

int32_t tiledb_array_schema_get_capacity(
    tiledb_ctx_t* ctx,
    const tiledb_array_schema_t* array_schema,
    uint64_t* capacity) {
  if (sanity_check(ctx) == TILEDB_ERR ||
      sanity_check(ctx, array_schema) == TILEDB_ERR)
    return TILEDB_ERR;
  *capacity = array_schema->array_schema_->capacity();
  return TILEDB_OK;
}

int32_t tiledb_array_schema_get_cell_order(
    tiledb_ctx_t* ctx,
    const tiledb_array_schema_t* array_schema,
    tiledb_layout_t* cell_order) {
  if (sanity_check(ctx) == TILEDB_ERR ||
      sanity_check(ctx, array_schema) == TILEDB_ERR)
    return TILEDB_ERR;
  *cell_order =
      static_cast<tiledb_layout_t>(array_schema->array_schema_->cell_order());
  return TILEDB_OK;
}

int32_t tiledb_array_schema_get_coords_filter_list(
    tiledb_ctx_t* ctx,
    tiledb_array_schema_t* array_schema,
    tiledb_filter_list_t** filter_list) {
  if (sanity_check(ctx) == TILEDB_ERR ||
      sanity_check(ctx, array_schema) == TILEDB_ERR)
    return TILEDB_ERR;

  // Create a filter list struct
  *filter_list = new (std::nothrow) tiledb_filter_list_t;
  if (*filter_list == nullptr) {
    auto st = Status::Error("Failed to allocate TileDB filter list object");
    LOG_STATUS(st);
    save_error(ctx, st);
    return TILEDB_OOM;
  }

  // Create a new FilterPipeline object
  (*filter_list)->pipeline_ = new (std::nothrow)
      tiledb::sm::FilterPipeline(array_schema->array_schema_->coords_filters());
  if ((*filter_list)->pipeline_ == nullptr) {
    delete *filter_list;
    *filter_list = nullptr;
    auto st = Status::Error("Failed to allocate TileDB filter list object");
    LOG_STATUS(st);
    save_error(ctx, st);
    return TILEDB_OOM;
  }

  return TILEDB_OK;
}

int32_t tiledb_array_schema_get_offsets_filter_list(
    tiledb_ctx_t* ctx,
    tiledb_array_schema_t* array_schema,
    tiledb_filter_list_t** filter_list) {
  if (sanity_check(ctx) == TILEDB_ERR ||
      sanity_check(ctx, array_schema) == TILEDB_ERR)
    return TILEDB_ERR;

  // Create a filter list struct
  *filter_list = new (std::nothrow) tiledb_filter_list_t;
  if (*filter_list == nullptr) {
    auto st = Status::Error("Failed to allocate TileDB filter list object");
    LOG_STATUS(st);
    save_error(ctx, st);
    return TILEDB_OOM;
  }

  // Create a new FilterPipeline object
  (*filter_list)->pipeline_ = new (std::nothrow) tiledb::sm::FilterPipeline(
      array_schema->array_schema_->cell_var_offsets_filters());
  if ((*filter_list)->pipeline_ == nullptr) {
    delete *filter_list;
    *filter_list = nullptr;
    auto st = Status::Error("Failed to allocate TileDB filter list object");
    LOG_STATUS(st);
    save_error(ctx, st);
    return TILEDB_OOM;
  }

  return TILEDB_OK;
}

int32_t tiledb_array_schema_get_domain(
    tiledb_ctx_t* ctx,
    const tiledb_array_schema_t* array_schema,
    tiledb_domain_t** domain) {
  if (sanity_check(ctx) == TILEDB_ERR ||
      sanity_check(ctx, array_schema) == TILEDB_ERR)
    return TILEDB_ERR;

  // Create a domain struct
  *domain = new (std::nothrow) tiledb_domain_t;
  if (*domain == nullptr) {
    auto st = Status::Error("Failed to allocate TileDB domain object");
    LOG_STATUS(st);
    save_error(ctx, st);
    return TILEDB_OOM;
  }

  // Create a new Domain object
  (*domain)->domain_ = new (std::nothrow)
      tiledb::sm::Domain(array_schema->array_schema_->domain());
  if ((*domain)->domain_ == nullptr) {
    delete *domain;
    *domain = nullptr;
    auto st =
        Status::Error("Failed to allocate TileDB domain object in object");
    LOG_STATUS(st);
    save_error(ctx, st);
    return TILEDB_OOM;
  }
  return TILEDB_OK;
}

int32_t tiledb_array_schema_get_tile_order(
    tiledb_ctx_t* ctx,
    const tiledb_array_schema_t* array_schema,
    tiledb_layout_t* tile_order) {
  if (sanity_check(ctx) == TILEDB_ERR ||
      sanity_check(ctx, array_schema) == TILEDB_ERR)
    return TILEDB_ERR;
  *tile_order =
      static_cast<tiledb_layout_t>(array_schema->array_schema_->tile_order());
  return TILEDB_OK;
}

int32_t tiledb_array_schema_get_attribute_num(
    tiledb_ctx_t* ctx,
    const tiledb_array_schema_t* array_schema,
    uint32_t* attribute_num) {
  if (sanity_check(ctx) == TILEDB_ERR ||
      sanity_check(ctx, array_schema) == TILEDB_ERR)
    return TILEDB_ERR;
  *attribute_num = array_schema->array_schema_->attribute_num();
  return TILEDB_OK;
}

int32_t tiledb_array_schema_dump(
    tiledb_ctx_t* ctx, const tiledb_array_schema_t* array_schema, FILE* out) {
  if (sanity_check(ctx) == TILEDB_ERR ||
      sanity_check(ctx, array_schema) == TILEDB_ERR)
    return TILEDB_ERR;
  array_schema->array_schema_->dump(out);
  return TILEDB_OK;
}

int32_t tiledb_array_schema_get_attribute_from_index(
    tiledb_ctx_t* ctx,
    const tiledb_array_schema_t* array_schema,
    uint32_t index,
    tiledb_attribute_t** attr) {
  if (sanity_check(ctx) == TILEDB_ERR ||
      sanity_check(ctx, array_schema) == TILEDB_ERR) {
    return TILEDB_ERR;
  }
  uint32_t attribute_num = array_schema->array_schema_->attribute_num();
  if (attribute_num == 0) {
    *attr = nullptr;
    return TILEDB_OK;
  }
  if (index >= attribute_num) {
    std::ostringstream errmsg;
    errmsg << "Attribute index: " << index << " out of bounds given "
           << attribute_num << " attributes in array "
           << array_schema->array_schema_->array_uri().to_string();
    auto st = Status::ArraySchemaError(errmsg.str());
    LOG_STATUS(st);
    save_error(ctx, st);
    return TILEDB_ERR;
  }

  auto found_attr = array_schema->array_schema_->attribute(index);
  assert(found_attr != nullptr);

  *attr = new (std::nothrow) tiledb_attribute_t;
  if (*attr == nullptr) {
    auto st = Status::Error("Failed to allocate TileDB attribute");
    LOG_STATUS(st);
    save_error(ctx, st);
    return TILEDB_OOM;
  }

  // Create an attribute builder object
  (*attr)->attr_builder_ = new (std::nothrow) tiledb::sm::AttributeBuilder(
      const_cast<tiledb::sm::Attribute*>(found_attr));

  // Check for allocation error
  if ((*attr)->attr_builder_ == nullptr) {
    delete *attr;
    *attr = nullptr;
    auto st = Status::Error("Failed to allocate TileDB attribute");
    LOG_STATUS(st);
    save_error(ctx, st);
    return TILEDB_OOM;
  }
  return TILEDB_OK;
}

int32_t tiledb_array_schema_get_attribute_from_name(
    tiledb_ctx_t* ctx,
    const tiledb_array_schema_t* array_schema,
    const char* name,
    tiledb_attribute_t** attr) {
  if (sanity_check(ctx) == TILEDB_ERR ||
      sanity_check(ctx, array_schema) == TILEDB_ERR) {
    return TILEDB_ERR;
  }
  uint32_t attribute_num = array_schema->array_schema_->attribute_num();
  if (attribute_num == 0) {
    *attr = nullptr;
    return TILEDB_OK;
  }
  std::string name_string(name);
  auto found_attr = array_schema->array_schema_->attribute(name_string);
  if (found_attr == nullptr) {
    auto st = Status::ArraySchemaError(
        std::string("Attribute name: ") +
        (name_string.empty() ? "<anonymous>" : name) +
        " does not exist for array " +
        array_schema->array_schema_->array_uri().to_string());
    LOG_STATUS(st);
    save_error(ctx, st);
    return TILEDB_ERR;
  }
  *attr = new (std::nothrow) tiledb_attribute_t;
  if (*attr == nullptr) {
    auto st = Status::Error("Failed to allocate TileDB attribute");
    LOG_STATUS(st);
    save_error(ctx, st);
    return TILEDB_OOM;
  }
  // Create an attribute builder object
  (*attr)->attr_builder_ = new (std::nothrow) tiledb::sm::AttributeBuilder(
      const_cast<tiledb::sm::Attribute*>(found_attr));
  // Check for allocation error
  if ((*attr)->attr_builder_ == nullptr) {
    delete *attr;
    *attr = nullptr;
    auto st = Status::Error("Failed to allocate TileDB attribute");
    LOG_STATUS(st);
    save_error(ctx, st);
    return TILEDB_OOM;
  }
  return TILEDB_OK;
}

int32_t tiledb_array_schema_has_attribute(
    tiledb_ctx_t* ctx,
    const tiledb_array_schema_t* array_schema,
    const char* name,
    int32_t* has_attr) {
  if (sanity_check(ctx) == TILEDB_ERR ||
      sanity_check(ctx, array_schema) == TILEDB_ERR) {
    return TILEDB_ERR;
  }

  bool b;
  if (SAVE_ERROR_CATCH(
          ctx, array_schema->array_schema_->has_attribute(name, &b)))
    return TILEDB_ERR;

  *has_attr = b ? 1 : 0;

  return TILEDB_OK;
}

/* ********************************* */
/*            SCHEMA EVOLUTION       */
/* ********************************* */

int32_t tiledb_array_schema_evolution_alloc(
    tiledb_ctx_t* ctx,
    tiledb_array_schema_evolution_t** array_schema_evolution) {
  // Sanity check
  if (sanity_check(ctx) == TILEDB_ERR)
    return TILEDB_ERR;

  // Create schema evolution struct
  *array_schema_evolution = new (std::nothrow) tiledb_array_schema_evolution_t;
  if (*array_schema_evolution == nullptr) {
    auto st = Status::Error(
        "Failed to allocate TileDB array schema evolution object");
    LOG_STATUS(st);
    save_error(ctx, st);
    return TILEDB_OOM;
  }

  // Create a new SchemaEvolution object
  (*array_schema_evolution)->array_schema_evolution_ =
      new (std::nothrow) tiledb::sm::ArraySchemaEvolution();
  if ((*array_schema_evolution)->array_schema_evolution_ == nullptr) {
    delete *array_schema_evolution;
    *array_schema_evolution = nullptr;
    auto st = Status::Error(
        "Failed to allocate TileDB array schema evolution object");
    LOG_STATUS(st);
    save_error(ctx, st);
    return TILEDB_OOM;
  }

  // Success
  return TILEDB_OK;
}

void tiledb_array_schema_evolution_free(
    tiledb_array_schema_evolution_t** array_schema_evolution) {
  if (array_schema_evolution != nullptr && *array_schema_evolution != nullptr) {
    delete (*array_schema_evolution)->array_schema_evolution_;
    delete *array_schema_evolution;
    *array_schema_evolution = nullptr;
  }
}

int32_t tiledb_array_schema_evolution_add_attribute(
    tiledb_ctx_t* ctx,
    tiledb_array_schema_evolution_t* array_schema_evolution,
    tiledb_attribute_t* attr) {
  if (sanity_check(ctx) == TILEDB_ERR ||
      sanity_check(ctx, array_schema_evolution) == TILEDB_ERR ||
      sanity_check(ctx, attr) == TILEDB_ERR)
    return TILEDB_ERR;

  if (SAVE_ERROR_CATCH(
          ctx,
          array_schema_evolution->array_schema_evolution_->add_attribute(
              attr->attr_)))
    return TILEDB_ERR;
  return TILEDB_OK;

  // Success
  return TILEDB_OK;
}

int32_t tiledb_array_schema_evolution_drop_attribute(
    tiledb_ctx_t* ctx,
    tiledb_array_schema_evolution_t* array_schema_evolution,
    const char* attribute_name) {
  if (sanity_check(ctx) == TILEDB_ERR ||
      sanity_check(ctx, array_schema_evolution) == TILEDB_ERR)
    return TILEDB_ERR;

  if (SAVE_ERROR_CATCH(
          ctx,
          array_schema_evolution->array_schema_evolution_->drop_attribute(
              attribute_name)))
    return TILEDB_ERR;
  return TILEDB_OK;
  // Success
  return TILEDB_OK;
}

/* ****************************** */
/*              QUERY             */
/* ****************************** */

int32_t tiledb_query_alloc(
    tiledb_ctx_t* ctx,
    tiledb_array_t* array,
    tiledb_query_type_t query_type,
    tiledb_query_t** query) {
  // Sanity check
  if (sanity_check(ctx) == TILEDB_ERR || sanity_check(ctx, array) == TILEDB_ERR)
    return TILEDB_ERR;

  // Error if array is not open
  if (!array->array_->is_open()) {
    auto st = Status::Error("Cannot create query; Input array is not open");
    *query = nullptr;
    LOG_STATUS(st);
    save_error(ctx, st);
    return TILEDB_ERR;
  }

  // Error is the query type and array query type do not match
  tiledb::sm::QueryType array_query_type;
  if (SAVE_ERROR_CATCH(ctx, array->array_->get_query_type(&array_query_type)))
    return TILEDB_ERR;
  if (query_type != static_cast<tiledb_query_type_t>(array_query_type)) {
    std::stringstream errmsg;
    errmsg << "Cannot create query; "
           << "Array query type does not match declared query type: "
           << "(" << query_type_str(array_query_type) << " != "
           << tiledb::sm::query_type_str(
                  static_cast<tiledb::sm::QueryType>(query_type))
           << ")";
    *query = nullptr;
    auto st = Status::Error(errmsg.str());
    LOG_STATUS(st);
    save_error(ctx, st);
    return TILEDB_ERR;
  }

  // Create query struct
  *query = new (std::nothrow) tiledb_query_t;
  if (*query == nullptr) {
    auto st = Status::Error(
        "Failed to allocate TileDB query object; Memory allocation failed");
    LOG_STATUS(st);
    save_error(ctx, st);
    return TILEDB_OOM;
  }

  // Create query
  (*query)->query_ = new (std::nothrow)
      tiledb::sm::Query(ctx->ctx_->storage_manager(), array->array_);
  if ((*query)->query_ == nullptr) {
    auto st = Status::Error(
        "Failed to allocate TileDB query object; Memory allocation failed");
    delete *query;
    *query = nullptr;
    LOG_STATUS(st);
    save_error(ctx, st);
    return TILEDB_OOM;
  }

  // Success
  return TILEDB_OK;
}

int32_t tiledb_query_get_stats(
    tiledb_ctx_t* ctx, tiledb_query_t* query, char** stats_json) {
  if (sanity_check(ctx) == TILEDB_ERR || sanity_check(ctx, query) == TILEDB_ERR)
    return TILEDB_ERR;

  if (stats_json == nullptr)
    return TILEDB_ERR;

  const std::string str = query->query_->stats()->dump(2, 0);

  *stats_json = static_cast<char*>(std::malloc(str.size() + 1));
  if (*stats_json == nullptr)
    return TILEDB_ERR;

  std::memcpy(*stats_json, str.data(), str.size());
  (*stats_json)[str.size()] = '\0';

  return TILEDB_OK;
}

int32_t tiledb_query_set_config(
    tiledb_ctx_t* ctx, tiledb_query_t* query, tiledb_config_t* config) {
  // Sanity check
  if (sanity_check(ctx) == TILEDB_ERR ||
      sanity_check(ctx, query) == TILEDB_ERR ||
      sanity_check(ctx, config) == TILEDB_ERR)
    return TILEDB_ERR;

  if (SAVE_ERROR_CATCH(ctx, query->query_->set_config(*(config->config_))))
    return TILEDB_ERR;

  return TILEDB_OK;
}

int32_t tiledb_query_get_config(
    tiledb_ctx_t* ctx, tiledb_query_t* query, tiledb_config_t** config) {
  if (sanity_check(ctx) == TILEDB_ERR || sanity_check(ctx, query) == TILEDB_ERR)
    return TILEDB_ERR;

  // Create a new config struct
  *config = new (std::nothrow) tiledb_config_t;
  if (*config == nullptr)
    return TILEDB_OOM;

  // Create storage manager
  (*config)->config_ = new (std::nothrow) tiledb::sm::Config();
  if ((*config)->config_ == nullptr) {
    delete (*config);
    *config = nullptr;
    return TILEDB_OOM;
  }

  *((*config)->config_) = *query->query_->config();

  // Success
  return TILEDB_OK;
}

int32_t tiledb_query_set_subarray(
    tiledb_ctx_t* ctx, tiledb_query_t* query, const void* subarray) {
  // Sanity check
  if (sanity_check(ctx) == TILEDB_ERR || sanity_check(ctx, query) == TILEDB_ERR)
    return TILEDB_ERR;

  // Set subarray
  if (SAVE_ERROR_CATCH(ctx, query->query_->set_subarray(subarray)))
    return TILEDB_ERR;

  return TILEDB_OK;
}

int32_t tiledb_query_set_buffer(
    tiledb_ctx_t* ctx,
    tiledb_query_t* query,
    const char* name,
    void* buffer,
    uint64_t* buffer_size) {
  // Sanity check
  if (sanity_check(ctx) == TILEDB_ERR || sanity_check(ctx, query) == TILEDB_ERR)
    return TILEDB_ERR;

  // Set attribute buffer
  if (SAVE_ERROR_CATCH(
          ctx, query->query_->set_data_buffer(name, buffer, buffer_size)))
    return TILEDB_ERR;

  return TILEDB_OK;
}

int32_t tiledb_query_set_buffer_var(
    tiledb_ctx_t* ctx,
    tiledb_query_t* query,
    const char* name,
    uint64_t* buffer_off,
    uint64_t* buffer_off_size,
    void* buffer_val,
    uint64_t* buffer_val_size) {
  // Sanity check
  if (sanity_check(ctx) == TILEDB_ERR || sanity_check(ctx, query) == TILEDB_ERR)
    return TILEDB_ERR;

  // Set attribute buffers
  if (SAVE_ERROR_CATCH(
          ctx,
          query->query_->set_data_buffer(name, buffer_val, buffer_val_size)))
    return TILEDB_ERR;
  if (SAVE_ERROR_CATCH(
          ctx,
          query->query_->set_offsets_buffer(name, buffer_off, buffer_off_size)))
    return TILEDB_ERR;

  return TILEDB_OK;
}

int32_t tiledb_query_set_buffer_nullable(
    tiledb_ctx_t* ctx,
    tiledb_query_t* query,
    const char* name,
    void* buffer,
    uint64_t* buffer_size,
    uint8_t* buffer_validity_bytemap,
    uint64_t* buffer_validity_bytemap_size) {
  // Sanity check
  if (sanity_check(ctx) == TILEDB_ERR || sanity_check(ctx, query) == TILEDB_ERR)
    return TILEDB_ERR;

  // Set attribute buffer
  if (SAVE_ERROR_CATCH(
          ctx, query->query_->set_data_buffer(name, buffer, buffer_size)))
    return TILEDB_ERR;
  if (SAVE_ERROR_CATCH(
          ctx,
          query->query_->set_validity_buffer(
              name, buffer_validity_bytemap, buffer_validity_bytemap_size)))
    return TILEDB_ERR;

  return TILEDB_OK;
}

int32_t tiledb_query_set_buffer_var_nullable(
    tiledb_ctx_t* ctx,
    tiledb_query_t* query,
    const char* name,
    uint64_t* buffer_off,
    uint64_t* buffer_off_size,
    void* buffer_val,
    uint64_t* buffer_val_size,
    uint8_t* buffer_validity_bytemap,
    uint64_t* buffer_validity_bytemap_size) {
  // Sanity check
  if (sanity_check(ctx) == TILEDB_ERR || sanity_check(ctx, query) == TILEDB_ERR)
    return TILEDB_ERR;

  // Set attribute buffers
  if (SAVE_ERROR_CATCH(
          ctx,
          query->query_->set_data_buffer(name, buffer_val, buffer_val_size)))
    return TILEDB_ERR;
  if (SAVE_ERROR_CATCH(
          ctx,
          query->query_->set_offsets_buffer(name, buffer_off, buffer_off_size)))
    return TILEDB_ERR;
  if (SAVE_ERROR_CATCH(
          ctx,
          query->query_->set_validity_buffer(
              name, buffer_validity_bytemap, buffer_validity_bytemap_size)))
    return TILEDB_ERR;

  return TILEDB_OK;
}

int32_t tiledb_query_set_data_buffer(
    tiledb_ctx_t* ctx,
    tiledb_query_t* query,
    const char* name,
    void* buffer,
    uint64_t* buffer_size) {  // Sanity check
  if (sanity_check(ctx) == TILEDB_ERR || sanity_check(ctx, query) == TILEDB_ERR)
    return TILEDB_ERR;

  // Set attribute buffer
  if (SAVE_ERROR_CATCH(
          ctx, query->query_->set_data_buffer(name, buffer, buffer_size)))
    return TILEDB_ERR;

  return TILEDB_OK;
}

int32_t tiledb_query_set_offsets_buffer(
    tiledb_ctx_t* ctx,
    tiledb_query_t* query,
    const char* name,
    uint64_t* buffer_offsets,
    uint64_t* buffer_offsets_size) {  // Sanity check
  if (sanity_check(ctx) == TILEDB_ERR || sanity_check(ctx, query) == TILEDB_ERR)
    return TILEDB_ERR;

  // Set attribute buffer
  if (SAVE_ERROR_CATCH(
          ctx,
          query->query_->set_offsets_buffer(
              name, buffer_offsets, buffer_offsets_size)))
    return TILEDB_ERR;

  return TILEDB_OK;
}

int32_t tiledb_query_set_validity_buffer(
    tiledb_ctx_t* ctx,
    tiledb_query_t* query,
    const char* name,
    uint8_t* buffer_validity,
    uint64_t* buffer_validity_size) {  // Sanity check
  if (sanity_check(ctx) == TILEDB_ERR || sanity_check(ctx, query) == TILEDB_ERR)
    return TILEDB_ERR;

  // Set attribute buffer
  if (SAVE_ERROR_CATCH(
          ctx,
          query->query_->set_validity_buffer(
              name, buffer_validity, buffer_validity_size)))
    return TILEDB_ERR;

  return TILEDB_OK;
}

int32_t tiledb_query_get_buffer(
    tiledb_ctx_t* ctx,
    tiledb_query_t* query,
    const char* name,
    void** buffer,
    uint64_t** buffer_size) {
  // Sanity check
  if (sanity_check(ctx) == TILEDB_ERR || sanity_check(ctx, query) == TILEDB_ERR)
    return TILEDB_ERR;

  // Set attribute buffer
  if (SAVE_ERROR_CATCH(
          ctx, query->query_->get_data_buffer(name, buffer, buffer_size)))
    return TILEDB_ERR;

  return TILEDB_OK;
}

int32_t tiledb_query_get_buffer_var(
    tiledb_ctx_t* ctx,
    tiledb_query_t* query,
    const char* name,
    uint64_t** buffer_off,
    uint64_t** buffer_off_size,
    void** buffer_val,
    uint64_t** buffer_val_size) {
  // Sanity check
  if (sanity_check(ctx) == TILEDB_ERR || sanity_check(ctx, query) == TILEDB_ERR)
    return TILEDB_ERR;

  // Get attribute buffers
  if (SAVE_ERROR_CATCH(
          ctx,
          query->query_->get_data_buffer(name, buffer_val, buffer_val_size)))
    return TILEDB_ERR;
  if (SAVE_ERROR_CATCH(
          ctx,
          query->query_->get_offsets_buffer(name, buffer_off, buffer_off_size)))
    return TILEDB_ERR;

  return TILEDB_OK;
}

int32_t tiledb_query_get_buffer_nullable(
    tiledb_ctx_t* ctx,
    tiledb_query_t* query,
    const char* name,
    void** buffer,
    uint64_t** buffer_size,
    uint8_t** buffer_validity_bytemap,
    uint64_t** buffer_validity_bytemap_size) {
  // Sanity check
  if (sanity_check(ctx) == TILEDB_ERR || sanity_check(ctx, query) == TILEDB_ERR)
    return TILEDB_ERR;

  // Set attribute buffer
  if (SAVE_ERROR_CATCH(
          ctx, query->query_->get_data_buffer(name, buffer, buffer_size)))
    return TILEDB_ERR;
  if (SAVE_ERROR_CATCH(
          ctx,
          query->query_->get_validity_buffer(
              name, buffer_validity_bytemap, buffer_validity_bytemap_size)))
    return TILEDB_ERR;

  return TILEDB_OK;
}

int32_t tiledb_query_get_buffer_var_nullable(
    tiledb_ctx_t* ctx,
    tiledb_query_t* query,
    const char* name,
    uint64_t** buffer_off,
    uint64_t** buffer_off_size,
    void** buffer_val,
    uint64_t** buffer_val_size,
    uint8_t** buffer_validity_bytemap,
    uint64_t** buffer_validity_bytemap_size) {
  // Sanity check
  if (sanity_check(ctx) == TILEDB_ERR || sanity_check(ctx, query) == TILEDB_ERR)
    return TILEDB_ERR;

  // Get attribute buffers
  if (SAVE_ERROR_CATCH(
          ctx,
          query->query_->get_data_buffer(name, buffer_val, buffer_val_size)))
    return TILEDB_ERR;
  if (SAVE_ERROR_CATCH(
          ctx,
          query->query_->get_offsets_buffer(name, buffer_off, buffer_off_size)))
    return TILEDB_ERR;
  if (SAVE_ERROR_CATCH(
          ctx,
          query->query_->get_validity_buffer(
              name, buffer_validity_bytemap, buffer_validity_bytemap_size)))
    return TILEDB_ERR;

  return TILEDB_OK;
}

int32_t tiledb_query_get_data_buffer(
    tiledb_ctx_t* ctx,
    tiledb_query_t* query,
    const char* name,
    void** buffer,
    uint64_t** buffer_size) {
  // Sanity check
  if (sanity_check(ctx) == TILEDB_ERR || sanity_check(ctx, query) == TILEDB_ERR)
    return TILEDB_ERR;

  // Get attribute buffer
  if (SAVE_ERROR_CATCH(
          ctx, query->query_->get_data_buffer(name, buffer, buffer_size)))
    return TILEDB_ERR;

  return TILEDB_OK;
}

int32_t tiledb_query_get_offsets_buffer(
    tiledb_ctx_t* ctx,
    tiledb_query_t* query,
    const char* name,
    uint64_t** buffer,
    uint64_t** buffer_size) {
  // Sanity check
  if (sanity_check(ctx) == TILEDB_ERR || sanity_check(ctx, query) == TILEDB_ERR)
    return TILEDB_ERR;

  // Get attribute buffer
  if (SAVE_ERROR_CATCH(
          ctx, query->query_->get_offsets_buffer(name, buffer, buffer_size)))
    return TILEDB_ERR;

  return TILEDB_OK;
}

int32_t tiledb_query_get_validity_buffer(
    tiledb_ctx_t* ctx,
    tiledb_query_t* query,
    const char* name,
    uint8_t** buffer,
    uint64_t** buffer_size) {
  // Sanity check
  if (sanity_check(ctx) == TILEDB_ERR || sanity_check(ctx, query) == TILEDB_ERR)
    return TILEDB_ERR;

  // Get attribute buffer
  if (SAVE_ERROR_CATCH(
          ctx, query->query_->get_validity_buffer(name, buffer, buffer_size)))
    return TILEDB_ERR;

  return TILEDB_OK;
}

int32_t tiledb_query_set_layout(
    tiledb_ctx_t* ctx, tiledb_query_t* query, tiledb_layout_t layout) {
  // Sanity check
  if (sanity_check(ctx) == TILEDB_ERR || sanity_check(ctx, query) == TILEDB_ERR)
    return TILEDB_ERR;

  // Set layout
  if (SAVE_ERROR_CATCH(
          ctx,
          query->query_->set_layout(static_cast<tiledb::sm::Layout>(layout))))
    return TILEDB_ERR;

  return TILEDB_OK;
}

int32_t tiledb_query_set_condition(
    tiledb_ctx_t* const ctx,
    tiledb_query_t* const query,
    const tiledb_query_condition_t* const cond) {
  // Sanity check
  if (sanity_check(ctx) == TILEDB_ERR ||
      sanity_check(ctx, query) == TILEDB_ERR ||
      sanity_check(ctx, cond) == TILEDB_ERR)
    return TILEDB_ERR;

  // Set layout
  if (SAVE_ERROR_CATCH(
          ctx, query->query_->set_condition(*cond->query_condition_)))
    return TILEDB_ERR;

  return TILEDB_OK;
}

int32_t tiledb_query_finalize(tiledb_ctx_t* ctx, tiledb_query_t* query) {
  // Trivial case
  if (query == nullptr)
    return TILEDB_OK;

  // Sanity check
  if (sanity_check(ctx) == TILEDB_ERR || sanity_check(ctx, query) == TILEDB_ERR)
    return TILEDB_ERR;

  // Flush query
  if (SAVE_ERROR_CATCH(ctx, query->query_->finalize()))
    return TILEDB_ERR;

  return TILEDB_OK;
}

void tiledb_query_free(tiledb_query_t** query) {
  if (query != nullptr && *query != nullptr) {
    delete (*query)->query_;
    delete *query;
    *query = nullptr;
  }
}

int32_t tiledb_query_submit(tiledb_ctx_t* ctx, tiledb_query_t* query) {
  // Sanity checks
  if (sanity_check(ctx) == TILEDB_ERR || sanity_check(ctx, query) == TILEDB_ERR)
    return TILEDB_ERR;

  if (SAVE_ERROR_CATCH(ctx, query->query_->submit()))
    return TILEDB_ERR;

  return TILEDB_OK;
}

int32_t tiledb_query_submit_async(
    tiledb_ctx_t* ctx,
    tiledb_query_t* query,
    void (*callback)(void*),
    void* callback_data) {
  // Sanity checks
  if (sanity_check(ctx) == TILEDB_ERR || sanity_check(ctx, query) == TILEDB_ERR)
    return TILEDB_ERR;

  if (SAVE_ERROR_CATCH(
          ctx, query->query_->submit_async(callback, callback_data)))
    return TILEDB_ERR;

  return TILEDB_OK;
}

int32_t tiledb_query_has_results(
    tiledb_ctx_t* ctx, tiledb_query_t* query, int32_t* has_results) {
  // Sanity check
  if (sanity_check(ctx) == TILEDB_ERR || sanity_check(ctx, query) == TILEDB_ERR)
    return TILEDB_ERR;

  *has_results = query->query_->has_results();

  return TILEDB_OK;
}

int32_t tiledb_query_get_status(
    tiledb_ctx_t* ctx, tiledb_query_t* query, tiledb_query_status_t* status) {
  // Sanity check
  if (sanity_check(ctx) == TILEDB_ERR || sanity_check(ctx, query) == TILEDB_ERR)
    return TILEDB_ERR;

  *status = (tiledb_query_status_t)query->query_->status();

  return TILEDB_OK;
}

int32_t tiledb_query_get_type(
    tiledb_ctx_t* ctx, tiledb_query_t* query, tiledb_query_type_t* query_type) {
  // Sanity check
  if (sanity_check(ctx) == TILEDB_ERR || sanity_check(ctx, query) == TILEDB_ERR)
    return TILEDB_ERR;

  *query_type = static_cast<tiledb_query_type_t>(query->query_->type());

  return TILEDB_OK;
}

int32_t tiledb_query_get_layout(
    tiledb_ctx_t* ctx, tiledb_query_t* query, tiledb_layout_t* query_layout) {
  // Sanity check
  if (sanity_check(ctx) == TILEDB_ERR || sanity_check(ctx, query) == TILEDB_ERR)
    return TILEDB_ERR;

  *query_layout = static_cast<tiledb_layout_t>(query->query_->layout());

  return TILEDB_OK;
}

int32_t tiledb_query_get_array(
    tiledb_ctx_t* ctx, tiledb_query_t* query, tiledb_array_t** array) {
  // Sanity check
  if (sanity_check(ctx) == TILEDB_ERR || sanity_check(ctx, query) == TILEDB_ERR)
    return TILEDB_ERR;

  // Create array datatype
  *array = new (std::nothrow) tiledb_array_t;
  if (*array == nullptr) {
    auto st = Status::Error(
        "Failed to create TileDB array object; Memory allocation error");
    LOG_STATUS(st);
    save_error(ctx, st);
    return TILEDB_OOM;
  }

  // Allocate an array object, copied from the query's array.
  (*array)->array_ =
      new (std::nothrow) tiledb::sm::Array(*query->query_->array());
  if ((*array)->array_ == nullptr) {
    delete *array;
    *array = nullptr;
    auto st = Status::Error(
        "Failed to create TileDB array object; Memory allocation "
        "error");
    LOG_STATUS(st);
    save_error(ctx, st);
    return TILEDB_OOM;
  }

  return TILEDB_OK;
}

int32_t tiledb_query_add_range(
    tiledb_ctx_t* ctx,
    tiledb_query_t* query,
    uint32_t dim_idx,
    const void* start,
    const void* end,
    const void* stride) {
  if (sanity_check(ctx) == TILEDB_ERR || sanity_check(ctx, query) == TILEDB_ERR)
    return TILEDB_ERR;

  if (SAVE_ERROR_CATCH(
          ctx, query->query_->add_range(dim_idx, start, end, stride)))
    return TILEDB_ERR;

  return TILEDB_OK;
}

int32_t tiledb_query_add_range_by_name(
    tiledb_ctx_t* ctx,
    tiledb_query_t* query,
    const char* dim_name,
    const void* start,
    const void* end,
    const void* stride) {
  if (sanity_check(ctx) == TILEDB_ERR || sanity_check(ctx, query) == TILEDB_ERR)
    return TILEDB_ERR;

  if (SAVE_ERROR_CATCH(
          ctx, query->query_->add_range_by_name(dim_name, start, end, stride)))
    return TILEDB_ERR;

  return TILEDB_OK;
}

int32_t tiledb_query_add_range_var(
    tiledb_ctx_t* ctx,
    tiledb_query_t* query,
    uint32_t dim_idx,
    const void* start,
    uint64_t start_size,
    const void* end,
    uint64_t end_size) {
  if (sanity_check(ctx) == TILEDB_ERR || sanity_check(ctx, query) == TILEDB_ERR)
    return TILEDB_ERR;

  if (SAVE_ERROR_CATCH(
          ctx,
          query->query_->add_range_var(
              dim_idx, start, start_size, end, end_size)))
    return TILEDB_ERR;

  return TILEDB_OK;
}

int32_t tiledb_query_add_range_var_by_name(
    tiledb_ctx_t* ctx,
    tiledb_query_t* query,
    const char* dim_name,
    const void* start,
    uint64_t start_size,
    const void* end,
    uint64_t end_size) {
  if (sanity_check(ctx) == TILEDB_ERR || sanity_check(ctx, query) == TILEDB_ERR)
    return TILEDB_ERR;

  if (SAVE_ERROR_CATCH(
          ctx,
          query->query_->add_range_var_by_name(
              dim_name, start, start_size, end, end_size)))
    return TILEDB_ERR;

  return TILEDB_OK;
}

int32_t tiledb_query_get_range_num(
    tiledb_ctx_t* ctx,
    const tiledb_query_t* query,
    uint32_t dim_idx,
    uint64_t* range_num) {
  if (sanity_check(ctx) == TILEDB_ERR || sanity_check(ctx, query) == TILEDB_ERR)
    return TILEDB_ERR;

  if (SAVE_ERROR_CATCH(ctx, query->query_->get_range_num(dim_idx, range_num)))
    return TILEDB_ERR;

  return TILEDB_OK;
}

int32_t tiledb_query_get_range_num_from_name(
    tiledb_ctx_t* ctx,
    const tiledb_query_t* query,
    const char* dim_name,
    uint64_t* range_num) {
  if (sanity_check(ctx) == TILEDB_ERR || sanity_check(ctx, query) == TILEDB_ERR)
    return TILEDB_ERR;

  if (SAVE_ERROR_CATCH(
          ctx, query->query_->get_range_num_from_name(dim_name, range_num)))
    return TILEDB_ERR;

  return TILEDB_OK;
}

int32_t tiledb_query_get_range(
    tiledb_ctx_t* ctx,
    const tiledb_query_t* query,
    uint32_t dim_idx,
    uint64_t range_idx,
    const void** start,
    const void** end,
    const void** stride) {
  if (sanity_check(ctx) == TILEDB_ERR || sanity_check(ctx, query) == TILEDB_ERR)
    return TILEDB_ERR;

  if (SAVE_ERROR_CATCH(
          ctx,
          query->query_->get_range(dim_idx, range_idx, start, end, stride)))
    return TILEDB_ERR;

  return TILEDB_OK;
}

int32_t tiledb_query_get_range_from_name(
    tiledb_ctx_t* ctx,
    const tiledb_query_t* query,
    const char* dim_name,
    uint64_t range_idx,
    const void** start,
    const void** end,
    const void** stride) {
  if (sanity_check(ctx) == TILEDB_ERR || sanity_check(ctx, query) == TILEDB_ERR)
    return TILEDB_ERR;

  if (SAVE_ERROR_CATCH(
          ctx,
          query->query_->get_range_from_name(
              dim_name, range_idx, start, end, stride)))
    return TILEDB_ERR;

  return TILEDB_OK;
}

int32_t tiledb_query_get_range_var_size(
    tiledb_ctx_t* ctx,
    const tiledb_query_t* query,
    uint32_t dim_idx,
    uint64_t range_idx,
    uint64_t* start_size,
    uint64_t* end_size) {
  if (sanity_check(ctx) == TILEDB_ERR || sanity_check(ctx, query) == TILEDB_ERR)
    return TILEDB_ERR;

  if (SAVE_ERROR_CATCH(
          ctx,
          query->query_->get_range_var_size(
              dim_idx, range_idx, start_size, end_size)))
    return TILEDB_ERR;

  return TILEDB_OK;
}

int32_t tiledb_query_get_range_var_size_from_name(
    tiledb_ctx_t* ctx,
    const tiledb_query_t* query,
    const char* dim_name,
    uint64_t range_idx,
    uint64_t* start_size,
    uint64_t* end_size) {
  if (sanity_check(ctx) == TILEDB_ERR || sanity_check(ctx, query) == TILEDB_ERR)
    return TILEDB_ERR;

  if (SAVE_ERROR_CATCH(
          ctx,
          query->query_->get_range_var_size_from_name(
              dim_name, range_idx, start_size, end_size)))
    return TILEDB_ERR;

  return TILEDB_OK;
}

int32_t tiledb_query_get_range_var(
    tiledb_ctx_t* ctx,
    const tiledb_query_t* query,
    uint32_t dim_idx,
    uint64_t range_idx,
    void* start,
    void* end) {
  if (sanity_check(ctx) == TILEDB_ERR || sanity_check(ctx, query) == TILEDB_ERR)
    return TILEDB_ERR;

  if (SAVE_ERROR_CATCH(
          ctx, query->query_->get_range_var(dim_idx, range_idx, start, end)))
    return TILEDB_ERR;

  return TILEDB_OK;
}

int32_t tiledb_query_get_range_var_from_name(
    tiledb_ctx_t* ctx,
    const tiledb_query_t* query,
    const char* dim_name,
    uint64_t range_idx,
    void* start,
    void* end) {
  if (sanity_check(ctx) == TILEDB_ERR || sanity_check(ctx, query) == TILEDB_ERR)
    return TILEDB_ERR;

  if (SAVE_ERROR_CATCH(
          ctx,
          query->query_->get_range_var_from_name(
              dim_name, range_idx, start, end)))
    return TILEDB_ERR;

  return TILEDB_OK;
}

int32_t tiledb_query_get_est_result_size(
    tiledb_ctx_t* ctx,
    const tiledb_query_t* query,
    const char* name,
    uint64_t* size) {
  if (sanity_check(ctx) == TILEDB_ERR || sanity_check(ctx, query) == TILEDB_ERR)
    return TILEDB_ERR;

  if (SAVE_ERROR_CATCH(ctx, query->query_->get_est_result_size(name, size)))
    return TILEDB_ERR;

  return TILEDB_OK;
}

int32_t tiledb_query_get_est_result_size_var(
    tiledb_ctx_t* ctx,
    const tiledb_query_t* query,
    const char* name,
    uint64_t* size_off,
    uint64_t* size_val) {
  if (sanity_check(ctx) == TILEDB_ERR || sanity_check(ctx, query) == TILEDB_ERR)
    return TILEDB_ERR;

  if (SAVE_ERROR_CATCH(
          ctx, query->query_->get_est_result_size(name, size_off, size_val)))
    return TILEDB_ERR;

  return TILEDB_OK;
}

int32_t tiledb_query_get_est_result_size_nullable(
    tiledb_ctx_t* ctx,
    const tiledb_query_t* query,
    const char* name,
    uint64_t* size_val,
    uint64_t* size_validity) {
  if (sanity_check(ctx) == TILEDB_ERR || sanity_check(ctx, query) == TILEDB_ERR)
    return TILEDB_ERR;

  if (SAVE_ERROR_CATCH(
          ctx,
          query->query_->get_est_result_size_nullable(
              name, size_val, size_validity)))
    return TILEDB_ERR;

  return TILEDB_OK;
}

int32_t tiledb_query_get_est_result_size_var_nullable(
    tiledb_ctx_t* ctx,
    const tiledb_query_t* query,
    const char* name,
    uint64_t* size_off,
    uint64_t* size_val,
    uint64_t* size_validity) {
  if (sanity_check(ctx) == TILEDB_ERR || sanity_check(ctx, query) == TILEDB_ERR)
    return TILEDB_ERR;

  if (SAVE_ERROR_CATCH(
          ctx,
          query->query_->get_est_result_size_nullable(
              name, size_off, size_val, size_validity)))
    return TILEDB_ERR;

  return TILEDB_OK;
}

int32_t tiledb_query_get_fragment_num(
    tiledb_ctx_t* ctx, const tiledb_query_t* query, uint32_t* num) {
  if (sanity_check(ctx) == TILEDB_ERR || sanity_check(ctx, query) == TILEDB_ERR)
    return TILEDB_ERR;

  if (SAVE_ERROR_CATCH(ctx, query->query_->get_written_fragment_num(num)))
    return TILEDB_ERR;

  return TILEDB_OK;
}

int32_t tiledb_query_get_fragment_uri(
    tiledb_ctx_t* ctx,
    const tiledb_query_t* query,
    uint64_t idx,
    const char** uri) {
  if (sanity_check(ctx) == TILEDB_ERR || sanity_check(ctx, query) == TILEDB_ERR)
    return TILEDB_ERR;

  if (SAVE_ERROR_CATCH(ctx, query->query_->get_written_fragment_uri(idx, uri)))
    return TILEDB_ERR;

  return TILEDB_OK;
}

int32_t tiledb_query_get_fragment_timestamp_range(
    tiledb_ctx_t* ctx,
    const tiledb_query_t* query,
    uint64_t idx,
    uint64_t* t1,
    uint64_t* t2) {
  if (sanity_check(ctx) == TILEDB_ERR || sanity_check(ctx, query) == TILEDB_ERR)
    return TILEDB_ERR;

  if (SAVE_ERROR_CATCH(
          ctx,
          query->query_->get_written_fragment_timestamp_range(idx, t1, t2)))
    return TILEDB_ERR;

  return TILEDB_OK;
}

/* ****************************** */
/*          QUERY CONDITION       */
/* ****************************** */

int32_t tiledb_query_condition_alloc(
    tiledb_ctx_t* const ctx, tiledb_query_condition_t** const cond) {
  if (sanity_check(ctx) == TILEDB_ERR) {
    *cond = nullptr;
    return TILEDB_ERR;
  }

  // Create query condition struct
  *cond = new (std::nothrow) tiledb_query_condition_t;
  if (*cond == nullptr) {
    auto st = Status::Error(
        "Failed to create TileDB query condition object; Memory allocation "
        "error");
    LOG_STATUS(st);
    save_error(ctx, st);
    return TILEDB_OOM;
  }

  // Create QueryCondition object
  (*cond)->query_condition_ = new (std::nothrow) tiledb::sm::QueryCondition();
  if ((*cond)->query_condition_ == nullptr) {
    auto st = Status::Error("Failed to allocate TileDB query condition object");
    LOG_STATUS(st);
    save_error(ctx, st);
    delete *cond;
    *cond = nullptr;
    return TILEDB_OOM;
  }

  // Success
  return TILEDB_OK;
}

void tiledb_query_condition_free(tiledb_query_condition_t** cond) {
  if (cond != nullptr && *cond != nullptr) {
    delete (*cond)->query_condition_;
    delete *cond;
    *cond = nullptr;
  }
}

int32_t tiledb_query_condition_init(
    tiledb_ctx_t* const ctx,
    tiledb_query_condition_t* const cond,
    const char* const attribute_name,
    const void* const condition_value,
    const uint64_t condition_value_size,
    const tiledb_query_condition_op_t op) {
  if (sanity_check(ctx) == TILEDB_ERR ||
      sanity_check(ctx, cond) == TILEDB_ERR) {
    return TILEDB_ERR;
  }

  // Initialize the QueryCondition object
  auto st = cond->query_condition_->init(
      std::string(attribute_name),
      condition_value,
      condition_value_size,
      static_cast<tiledb::sm::QueryConditionOp>(op));
  if (!st.ok()) {
    LOG_STATUS(st);
    save_error(ctx, st);
    return TILEDB_ERR;
  }

  // Success
  return TILEDB_OK;
}

int32_t tiledb_query_condition_combine(
    tiledb_ctx_t* const ctx,
    const tiledb_query_condition_t* const left_cond,
    const tiledb_query_condition_t* const right_cond,
    const tiledb_query_condition_combination_op_t combination_op,
    tiledb_query_condition_t** const combined_cond) {
  // Sanity check
  if (sanity_check(ctx) == TILEDB_ERR ||
      sanity_check(ctx, left_cond) == TILEDB_ERR ||
      sanity_check(ctx, right_cond) == TILEDB_ERR)
    return TILEDB_ERR;

  // Create the combined query condition struct
  *combined_cond = new (std::nothrow) tiledb_query_condition_t;
  if (*combined_cond == nullptr) {
    auto st = Status::Error(
        "Failed to create TileDB query condition object; Memory allocation "
        "error");
    LOG_STATUS(st);
    save_error(ctx, st);
    return TILEDB_OOM;
  }

  // Create the combined QueryCondition object
  (*combined_cond)->query_condition_ =
      new (std::nothrow) tiledb::sm::QueryCondition();
  if ((*combined_cond)->query_condition_ == nullptr) {
    auto st = Status::Error("Failed to allocate TileDB query condition object");
    LOG_STATUS(st);
    save_error(ctx, st);
    delete *combined_cond;
    *combined_cond = nullptr;
    return TILEDB_OOM;
  }

  if (SAVE_ERROR_CATCH(
          ctx,
          left_cond->query_condition_->combine(
              *right_cond->query_condition_,
              static_cast<tiledb::sm::QueryConditionCombinationOp>(
                  combination_op),
              (*combined_cond)->query_condition_))) {
    delete (*combined_cond)->query_condition_;
    delete *combined_cond;
    return TILEDB_ERR;
  }

  return TILEDB_OK;
}

/* ****************************** */
/*              ARRAY             */
/* ****************************** */

int32_t tiledb_array_alloc(
    tiledb_ctx_t* ctx, const char* array_uri, tiledb_array_t** array) {
  if (sanity_check(ctx) == TILEDB_ERR) {
    *array = nullptr;
    return TILEDB_ERR;
  }

  // Create array struct
  *array = new (std::nothrow) tiledb_array_t;
  if (*array == nullptr) {
    auto st = Status::Error(
        "Failed to create TileDB array object; Memory allocation error");
    LOG_STATUS(st);
    save_error(ctx, st);
    return TILEDB_OOM;
  }

  // Check array URI
  auto uri = tiledb::sm::URI(array_uri);
  if (uri.is_invalid()) {
    auto st =
        Status::Error("Failed to create TileDB array object; Invalid URI");
    delete *array;
    *array = nullptr;
    LOG_STATUS(st);
    save_error(ctx, st);
    return TILEDB_ERR;
  }

  // Allocate an array object
  (*array)->array_ =
      new (std::nothrow) tiledb::sm::Array(uri, ctx->ctx_->storage_manager());
  if ((*array)->array_ == nullptr) {
    delete *array;
    *array = nullptr;
    auto st = Status::Error(
        "Failed to create TileDB array object; Memory allocation "
        "error");
    LOG_STATUS(st);
    save_error(ctx, st);
    return TILEDB_OOM;
  }

  // Success
  return TILEDB_OK;
}

int32_t tiledb_array_set_open_timestamp_start(
    tiledb_ctx_t* ctx, tiledb_array_t* array, uint64_t timestamp_start) {
  if (sanity_check(ctx) == TILEDB_ERR || sanity_check(ctx, array) == TILEDB_ERR)
    return TILEDB_ERR;

  if (SAVE_ERROR_CATCH(
          ctx, array->array_->set_timestamp_start(timestamp_start)))
    return TILEDB_ERR;

  return TILEDB_OK;
}

int32_t tiledb_array_set_open_timestamp_end(
    tiledb_ctx_t* ctx, tiledb_array_t* array, uint64_t timestamp_end) {
  if (sanity_check(ctx) == TILEDB_ERR || sanity_check(ctx, array) == TILEDB_ERR)
    return TILEDB_ERR;

  if (SAVE_ERROR_CATCH(ctx, array->array_->set_timestamp_end(timestamp_end)))
    return TILEDB_ERR;

  return TILEDB_OK;
}

int32_t tiledb_array_get_open_timestamp_start(
    tiledb_ctx_t* ctx, tiledb_array_t* array, uint64_t* timestamp_start) {
  if (sanity_check(ctx) == TILEDB_ERR || sanity_check(ctx, array) == TILEDB_ERR)
    return TILEDB_ERR;

  *timestamp_start = array->array_->timestamp_start();

  return TILEDB_OK;
}

int32_t tiledb_array_get_open_timestamp_end(
    tiledb_ctx_t* ctx, tiledb_array_t* array, uint64_t* timestamp_end) {
  if (sanity_check(ctx) == TILEDB_ERR || sanity_check(ctx, array) == TILEDB_ERR)
    return TILEDB_ERR;

  *timestamp_end = array->array_->timestamp_end_opened_at();

  return TILEDB_OK;
}

int32_t tiledb_array_open(
    tiledb_ctx_t* ctx, tiledb_array_t* array, tiledb_query_type_t query_type) {
  if (sanity_check(ctx) == TILEDB_ERR || sanity_check(ctx, array) == TILEDB_ERR)
    return TILEDB_ERR;

  // Open array
  if (SAVE_ERROR_CATCH(
          ctx,
          array->array_->open(
              static_cast<tiledb::sm::QueryType>(query_type),
              static_cast<tiledb::sm::EncryptionType>(TILEDB_NO_ENCRYPTION),
              nullptr,
              0)))
    return TILEDB_ERR;

  return TILEDB_OK;
}

int32_t tiledb_array_open_at(
    tiledb_ctx_t* ctx,
    tiledb_array_t* array,
    tiledb_query_type_t query_type,
    uint64_t timestamp) {
  if (sanity_check(ctx) == TILEDB_ERR || sanity_check(ctx, array) == TILEDB_ERR)
    return TILEDB_ERR;

  // Open array
  if (SAVE_ERROR_CATCH(
          ctx,
          array->array_->open(
              static_cast<tiledb::sm::QueryType>(query_type),
              0,
              timestamp,
              static_cast<tiledb::sm::EncryptionType>(TILEDB_NO_ENCRYPTION),
              nullptr,
              0)))
    return TILEDB_ERR;

  return TILEDB_OK;
}

int32_t tiledb_array_open_with_key(
    tiledb_ctx_t* ctx,
    tiledb_array_t* array,
    tiledb_query_type_t query_type,
    tiledb_encryption_type_t encryption_type,
    const void* encryption_key,
    uint32_t key_length) {
  if (sanity_check(ctx) == TILEDB_ERR || sanity_check(ctx, array) == TILEDB_ERR)
    return TILEDB_ERR;

  // Open array
  if (SAVE_ERROR_CATCH(
          ctx,
          array->array_->open(
              static_cast<tiledb::sm::QueryType>(query_type),
              static_cast<tiledb::sm::EncryptionType>(encryption_type),
              encryption_key,
              key_length)))
    return TILEDB_ERR;

  return TILEDB_OK;
}

int32_t tiledb_array_open_at_with_key(
    tiledb_ctx_t* ctx,
    tiledb_array_t* array,
    tiledb_query_type_t query_type,
    tiledb_encryption_type_t encryption_type,
    const void* encryption_key,
    uint32_t key_length,
    uint64_t timestamp) {
  if (sanity_check(ctx) == TILEDB_ERR || sanity_check(ctx, array) == TILEDB_ERR)
    return TILEDB_ERR;

  // Open array
  if (SAVE_ERROR_CATCH(
          ctx,
          array->array_->open(
              static_cast<tiledb::sm::QueryType>(query_type),
              0,
              timestamp,
              static_cast<tiledb::sm::EncryptionType>(encryption_type),
              encryption_key,
              key_length)))
    return TILEDB_ERR;

  return TILEDB_OK;
}

int32_t tiledb_array_is_open(
    tiledb_ctx_t* ctx, tiledb_array_t* array, int32_t* is_open) {
  if (sanity_check(ctx) == TILEDB_ERR || sanity_check(ctx, array) == TILEDB_ERR)
    return TILEDB_ERR;

  *is_open = (int32_t)array->array_->is_open();

  return TILEDB_OK;
}

int32_t tiledb_array_reopen(tiledb_ctx_t* ctx, tiledb_array_t* array) {
  if (sanity_check(ctx) == TILEDB_ERR || sanity_check(ctx, array) == TILEDB_ERR)
    return TILEDB_ERR;

  // Reopen array
  if (SAVE_ERROR_CATCH(ctx, array->array_->reopen()))
    return TILEDB_ERR;

  return TILEDB_OK;
}

int32_t tiledb_array_reopen_at(
    tiledb_ctx_t* ctx, tiledb_array_t* array, uint64_t timestamp_end) {
  if (sanity_check(ctx) == TILEDB_ERR || sanity_check(ctx, array) == TILEDB_ERR)
    return TILEDB_ERR;

  // Reopen array
  if (SAVE_ERROR_CATCH(ctx, array->array_->reopen(0, timestamp_end)))
    return TILEDB_ERR;

  return TILEDB_OK;
}

int32_t tiledb_array_get_timestamp(
    tiledb_ctx_t* ctx, tiledb_array_t* array, uint64_t* timestamp) {
  if (sanity_check(ctx) == TILEDB_ERR || sanity_check(ctx, array) == TILEDB_ERR)
    return TILEDB_ERR;

  *timestamp = array->array_->timestamp_end_opened_at();

  return TILEDB_OK;
}

int32_t tiledb_array_set_config(
    tiledb_ctx_t* ctx, tiledb_array_t* array, tiledb_config_t* config) {
  // Sanity check
  if (sanity_check(ctx) == TILEDB_ERR ||
      sanity_check(ctx, array) == TILEDB_ERR ||
      sanity_check(ctx, config) == TILEDB_ERR)
    return TILEDB_ERR;

  if (SAVE_ERROR_CATCH(ctx, array->array_->set_config(*(config->config_))))
    return TILEDB_ERR;

  return TILEDB_OK;
}

int32_t tiledb_array_get_config(
    tiledb_ctx_t* ctx, tiledb_array_t* array, tiledb_config_t** config) {
  // Sanity check
  if (sanity_check(ctx) == TILEDB_ERR || sanity_check(ctx, array) == TILEDB_ERR)
    return TILEDB_ERR;

  // Create a new config struct
  *config = new (std::nothrow) tiledb_config_t;
  if (*config == nullptr)
    return TILEDB_OOM;

  // Get the array config
  (*config)->config_ = new (std::nothrow) tiledb::sm::Config();
  *((*config)->config_) = array->array_->config();
  if ((*config)->config_ == nullptr) {
    delete (*config);
    *config = nullptr;
    return TILEDB_OOM;
  }

  return TILEDB_OK;
}

int32_t tiledb_array_close(tiledb_ctx_t* ctx, tiledb_array_t* array) {
  if (sanity_check(ctx) == TILEDB_ERR || sanity_check(ctx, array) == TILEDB_ERR)
    return TILEDB_ERR;

  // Close array
  if (SAVE_ERROR_CATCH(ctx, array->array_->close()))
    return TILEDB_ERR;

  return TILEDB_OK;
}

void tiledb_array_free(tiledb_array_t** array) {
  if (array != nullptr && *array != nullptr) {
    delete (*array)->array_;
    delete *array;
    *array = nullptr;
  }
}

int32_t tiledb_array_get_schema(
    tiledb_ctx_t* ctx,
    tiledb_array_t* array,
    tiledb_array_schema_t** array_schema) {
  if (sanity_check(ctx) == TILEDB_ERR ||
      sanity_check(ctx, array) == TILEDB_ERR) {
    return TILEDB_ERR;
  }

  *array_schema = new (std::nothrow) tiledb_array_schema_t;
  if (*array_schema == nullptr) {
    auto st = Status::Error("Failed to allocate TileDB array schema");
    LOG_STATUS(st);
    save_error(ctx, st);
    return TILEDB_OOM;
  }

  // Get schema
  auto schema = (tiledb::sm::ArraySchema*)nullptr;
  if (SAVE_ERROR_CATCH(ctx, array->array_->get_array_schema(&schema))) {
    delete *array_schema;
    *array_schema = nullptr;
    return TILEDB_ERR;
  }

  (*array_schema)->array_schema_ =
      new (std::nothrow) tiledb::sm::ArraySchema(schema);

  return TILEDB_OK;
}

int32_t tiledb_array_get_query_type(
    tiledb_ctx_t* ctx, tiledb_array_t* array, tiledb_query_type_t* query_type) {
  // Sanity checks
  if (sanity_check(ctx) == TILEDB_ERR ||
      sanity_check(ctx, array) == TILEDB_ERR) {
    return TILEDB_ERR;
  }

  // Get query_type
  tiledb::sm::QueryType type;
  if (SAVE_ERROR_CATCH(ctx, array->array_->get_query_type(&type)))
    return TILEDB_ERR;

  *query_type = static_cast<tiledb_query_type_t>(type);

  return TILEDB_OK;
}

int32_t tiledb_array_create(
    tiledb_ctx_t* ctx,
    const char* array_uri,
    const tiledb_array_schema_t* array_schema) {
  // Sanity checks
  if (sanity_check(ctx) == TILEDB_ERR ||
      sanity_check(ctx, array_schema) == TILEDB_ERR)
    return TILEDB_ERR;

  // Check array name
  tiledb::sm::URI uri(array_uri);
  if (uri.is_invalid()) {
    auto st = Status::Error("Failed to create array; Invalid array URI");
    LOG_STATUS(st);
    save_error(ctx, st);
    return TILEDB_ERR;
  }

  if (uri.is_tiledb()) {
    // Check REST client
    auto rest_client = ctx->ctx_->storage_manager()->rest_client();
    if (rest_client == nullptr) {
      auto st = Status::Error(
          "Failed to create array; remote array with no REST client.");
      LOG_STATUS(st);
      save_error(ctx, st);
      return TILEDB_ERR;
    }

    if (SAVE_ERROR_CATCH(
            ctx,
            rest_client->post_array_schema_to_rest(
                uri, array_schema->array_schema_)))
      return TILEDB_ERR;
  } else {
    // Create key
    tiledb::sm::EncryptionKey key;
    if (SAVE_ERROR_CATCH(
            ctx,
            key.set_key(
                static_cast<tiledb::sm::EncryptionType>(TILEDB_NO_ENCRYPTION),
                nullptr,
                0)))
      return TILEDB_ERR;

    // Create the array
    if (SAVE_ERROR_CATCH(
            ctx,
            ctx->ctx_->storage_manager()->array_create(
                uri, array_schema->array_schema_, key)))
      return TILEDB_ERR;
  }
  return TILEDB_OK;
}

int32_t tiledb_array_create_with_key(
    tiledb_ctx_t* ctx,
    const char* array_uri,
    const tiledb_array_schema_t* array_schema,
    tiledb_encryption_type_t encryption_type,
    const void* encryption_key,
    uint32_t key_length) {
  // Sanity checks
  if (sanity_check(ctx) == TILEDB_ERR ||
      sanity_check(ctx, array_schema) == TILEDB_ERR)
    return TILEDB_ERR;

  // Check array name
  tiledb::sm::URI uri(array_uri);
  if (uri.is_invalid()) {
    auto st = Status::Error("Failed to create array; Invalid array URI");
    LOG_STATUS(st);
    save_error(ctx, st);
    return TILEDB_ERR;
  }

  if (uri.is_tiledb()) {
    // Check unencrypted
    if (encryption_type != TILEDB_NO_ENCRYPTION) {
      auto st = Status::Error(
          "Failed to create array; encrypted remote arrays are not supported.");
      LOG_STATUS(st);
      save_error(ctx, st);
      return TILEDB_ERR;
    }

    // Check REST client
    auto rest_client = ctx->ctx_->storage_manager()->rest_client();
    if (rest_client == nullptr) {
      auto st = Status::Error(
          "Failed to create array; remote array with no REST client.");
      LOG_STATUS(st);
      save_error(ctx, st);
      return TILEDB_ERR;
    }

    if (SAVE_ERROR_CATCH(
            ctx,
            rest_client->post_array_schema_to_rest(
                uri, array_schema->array_schema_)))
      return TILEDB_ERR;
  } else {
    // Create key
    tiledb::sm::EncryptionKey key;
    if (SAVE_ERROR_CATCH(
            ctx,
            key.set_key(
                static_cast<tiledb::sm::EncryptionType>(encryption_type),
                encryption_key,
                key_length)))
      return TILEDB_ERR;

    // Create the array
    if (SAVE_ERROR_CATCH(
            ctx,
            ctx->ctx_->storage_manager()->array_create(
                uri, array_schema->array_schema_, key)))
      return TILEDB_ERR;
  }
  return TILEDB_OK;
}

int32_t tiledb_array_consolidate(
    tiledb_ctx_t* ctx, const char* array_uri, tiledb_config_t* config) {
  // Sanity checks
  if (sanity_check(ctx) == TILEDB_ERR)
    return TILEDB_ERR;

  if (SAVE_ERROR_CATCH(
          ctx,
          ctx->ctx_->storage_manager()->array_consolidate(
              array_uri,
              static_cast<tiledb::sm::EncryptionType>(TILEDB_NO_ENCRYPTION),
              nullptr,
              0,
              (config == nullptr) ? &ctx->ctx_->storage_manager()->config() :
                                    config->config_)))
    return TILEDB_ERR;

  return TILEDB_OK;
}

int32_t tiledb_array_consolidate_with_key(
    tiledb_ctx_t* ctx,
    const char* array_uri,
    tiledb_encryption_type_t encryption_type,
    const void* encryption_key,
    uint32_t key_length,
    tiledb_config_t* config) {
  // Sanity checks
  if (sanity_check(ctx) == TILEDB_ERR)
    return TILEDB_ERR;

  if (SAVE_ERROR_CATCH(
          ctx,
          ctx->ctx_->storage_manager()->array_consolidate(
              array_uri,
              static_cast<tiledb::sm::EncryptionType>(encryption_type),
              encryption_key,
              key_length,
              (config == nullptr) ? &ctx->ctx_->storage_manager()->config() :
                                    config->config_)))
    return TILEDB_ERR;

  return TILEDB_OK;
}

int32_t tiledb_array_vacuum(
    tiledb_ctx_t* ctx, const char* array_uri, tiledb_config_t* config) {
  // Sanity checks
  if (sanity_check(ctx) == TILEDB_ERR)
    return TILEDB_ERR;

  if (SAVE_ERROR_CATCH(
          ctx,
          ctx->ctx_->storage_manager()->array_vacuum(
              array_uri,
              (config == nullptr) ? &ctx->ctx_->storage_manager()->config() :
                                    config->config_)))
    return TILEDB_ERR;

  return TILEDB_OK;
}

int32_t tiledb_array_get_non_empty_domain(
    tiledb_ctx_t* ctx, tiledb_array_t* array, void* domain, int32_t* is_empty) {
  if (sanity_check(ctx) == TILEDB_ERR || sanity_check(ctx, array) == TILEDB_ERR)
    return TILEDB_ERR;

  bool is_empty_b;

  if (SAVE_ERROR_CATCH(
          ctx,
          ctx->ctx_->storage_manager()->array_get_non_empty_domain(
              array->array_, domain, &is_empty_b)))
    return TILEDB_ERR;

  *is_empty = (int32_t)is_empty_b;

  return TILEDB_OK;
}

int32_t tiledb_array_get_non_empty_domain_from_index(
    tiledb_ctx_t* ctx,
    tiledb_array_t* array,
    uint32_t idx,
    void* domain,
    int32_t* is_empty) {
  if (sanity_check(ctx) == TILEDB_ERR || sanity_check(ctx, array) == TILEDB_ERR)
    return TILEDB_ERR;

  bool is_empty_b;

  if (SAVE_ERROR_CATCH(
          ctx,
          ctx->ctx_->storage_manager()->array_get_non_empty_domain_from_index(
              array->array_, idx, domain, &is_empty_b)))
    return TILEDB_ERR;

  *is_empty = (int32_t)is_empty_b;

  return TILEDB_OK;
}

int32_t tiledb_array_get_non_empty_domain_from_name(
    tiledb_ctx_t* ctx,
    tiledb_array_t* array,
    const char* name,
    void* domain,
    int32_t* is_empty) {
  if (sanity_check(ctx) == TILEDB_ERR || sanity_check(ctx, array) == TILEDB_ERR)
    return TILEDB_ERR;

  bool is_empty_b;

  if (SAVE_ERROR_CATCH(
          ctx,
          ctx->ctx_->storage_manager()->array_get_non_empty_domain_from_name(
              array->array_, name, domain, &is_empty_b)))
    return TILEDB_ERR;

  *is_empty = (int32_t)is_empty_b;

  return TILEDB_OK;
}

int32_t tiledb_array_get_non_empty_domain_var_size_from_index(
    tiledb_ctx_t* ctx,
    tiledb_array_t* array,
    uint32_t idx,
    uint64_t* start_size,
    uint64_t* end_size,
    int32_t* is_empty) {
  if (sanity_check(ctx) == TILEDB_ERR || sanity_check(ctx, array) == TILEDB_ERR)
    return TILEDB_ERR;

  bool is_empty_b = true;

  if (SAVE_ERROR_CATCH(
          ctx,
          ctx->ctx_->storage_manager()
              ->array_get_non_empty_domain_var_size_from_index(
                  array->array_, idx, start_size, end_size, &is_empty_b)))
    return TILEDB_ERR;

  *is_empty = (int32_t)is_empty_b;

  return TILEDB_OK;
}

int32_t tiledb_array_get_non_empty_domain_var_size_from_name(
    tiledb_ctx_t* ctx,
    tiledb_array_t* array,
    const char* name,
    uint64_t* start_size,
    uint64_t* end_size,
    int32_t* is_empty) {
  if (sanity_check(ctx) == TILEDB_ERR || sanity_check(ctx, array) == TILEDB_ERR)
    return TILEDB_ERR;

  bool is_empty_b = true;

  if (SAVE_ERROR_CATCH(
          ctx,
          ctx->ctx_->storage_manager()
              ->array_get_non_empty_domain_var_size_from_name(
                  array->array_, name, start_size, end_size, &is_empty_b)))
    return TILEDB_ERR;

  *is_empty = (int32_t)is_empty_b;

  return TILEDB_OK;
}

int32_t tiledb_array_get_non_empty_domain_var_from_index(
    tiledb_ctx_t* ctx,
    tiledb_array_t* array,
    uint32_t idx,
    void* start,
    void* end,
    int32_t* is_empty) {
  if (sanity_check(ctx) == TILEDB_ERR || sanity_check(ctx, array) == TILEDB_ERR)
    return TILEDB_ERR;

  bool is_empty_b = true;

  if (SAVE_ERROR_CATCH(
          ctx,
          ctx->ctx_->storage_manager()
              ->array_get_non_empty_domain_var_from_index(
                  array->array_, idx, start, end, &is_empty_b)))
    return TILEDB_ERR;

  *is_empty = (int32_t)is_empty_b;

  return TILEDB_OK;
}

int32_t tiledb_array_get_non_empty_domain_var_from_name(
    tiledb_ctx_t* ctx,
    tiledb_array_t* array,
    const char* name,
    void* start,
    void* end,
    int32_t* is_empty) {
  if (sanity_check(ctx) == TILEDB_ERR || sanity_check(ctx, array) == TILEDB_ERR)
    return TILEDB_ERR;

  bool is_empty_b = true;

  if (SAVE_ERROR_CATCH(
          ctx,
          ctx->ctx_->storage_manager()
              ->array_get_non_empty_domain_var_from_name(
                  array->array_, name, start, end, &is_empty_b)))
    return TILEDB_ERR;

  *is_empty = (int32_t)is_empty_b;

  return TILEDB_OK;
}

int32_t tiledb_array_max_buffer_size(
    tiledb_ctx_t* ctx,
    tiledb_array_t* array,
    const char* name,
    const void* subarray,
    uint64_t* buffer_size) {
  if (sanity_check(ctx) == TILEDB_ERR || sanity_check(ctx, array) == TILEDB_ERR)
    return TILEDB_ERR;

  if (SAVE_ERROR_CATCH(
          ctx, array->array_->get_max_buffer_size(name, subarray, buffer_size)))
    return TILEDB_ERR;

  return TILEDB_OK;
}

int32_t tiledb_array_max_buffer_size_var(
    tiledb_ctx_t* ctx,
    tiledb_array_t* array,
    const char* name,
    const void* subarray,
    uint64_t* buffer_off_size,
    uint64_t* buffer_val_size) {
  if (sanity_check(ctx) == TILEDB_ERR || sanity_check(ctx, array) == TILEDB_ERR)
    return TILEDB_ERR;

  if (SAVE_ERROR_CATCH(
          ctx,
          array->array_->get_max_buffer_size(
              name, subarray, buffer_off_size, buffer_val_size)))
    return TILEDB_ERR;

  return TILEDB_OK;
}

int32_t tiledb_array_get_uri(
    tiledb_ctx_t* ctx, tiledb_array_t* array, const char** array_uri) {
  // Sanity checks
  if (sanity_check(ctx) == TILEDB_ERR || sanity_check(ctx, array) == TILEDB_ERR)
    return TILEDB_ERR;

  *array_uri = array->array_->array_uri().c_str();

  return TILEDB_OK;
}

int32_t tiledb_array_encryption_type(
    tiledb_ctx_t* ctx,
    const char* array_uri,
    tiledb_encryption_type_t* encryption_type) {
  // Sanity checks
  if (sanity_check(ctx) == TILEDB_ERR || array_uri == nullptr ||
      encryption_type == nullptr)
    return TILEDB_ERR;

  tiledb::sm::EncryptionType enc;
  if (SAVE_ERROR_CATCH(
          ctx,
          ctx->ctx_->storage_manager()->array_get_encryption(array_uri, &enc)))
    return TILEDB_ERR;

  *encryption_type = static_cast<tiledb_encryption_type_t>(enc);

  return TILEDB_OK;
}

int32_t tiledb_array_put_metadata(
    tiledb_ctx_t* ctx,
    tiledb_array_t* array,
    const char* key,
    tiledb_datatype_t value_type,
    uint32_t value_num,
    const void* value) {
  if (sanity_check(ctx) == TILEDB_ERR || sanity_check(ctx, array) == TILEDB_ERR)
    return TILEDB_ERR;

  // Put metadata
  if (SAVE_ERROR_CATCH(
          ctx,
          array->array_->put_metadata(
              key,
              static_cast<tiledb::sm::Datatype>(value_type),
              value_num,
              value)))
    return TILEDB_ERR;

  return TILEDB_OK;
}

int32_t tiledb_array_delete_metadata(
    tiledb_ctx_t* ctx, tiledb_array_t* array, const char* key) {
  if (sanity_check(ctx) == TILEDB_ERR || sanity_check(ctx, array) == TILEDB_ERR)
    return TILEDB_ERR;

  // Put metadata
  if (SAVE_ERROR_CATCH(ctx, array->array_->delete_metadata(key)))
    return TILEDB_ERR;

  return TILEDB_OK;
}

int32_t tiledb_array_get_metadata(
    tiledb_ctx_t* ctx,
    tiledb_array_t* array,
    const char* key,
    tiledb_datatype_t* value_type,
    uint32_t* value_num,
    const void** value) {
  if (sanity_check(ctx) == TILEDB_ERR || sanity_check(ctx, array) == TILEDB_ERR)
    return TILEDB_ERR;

  // Get metadata
  tiledb::sm::Datatype type;
  if (SAVE_ERROR_CATCH(
          ctx, array->array_->get_metadata(key, &type, value_num, value)))
    return TILEDB_ERR;

  *value_type = static_cast<tiledb_datatype_t>(type);

  return TILEDB_OK;
}

int32_t tiledb_array_get_metadata_num(
    tiledb_ctx_t* ctx, tiledb_array_t* array, uint64_t* num) {
  if (sanity_check(ctx) == TILEDB_ERR || sanity_check(ctx, array) == TILEDB_ERR)
    return TILEDB_ERR;

  // Get metadata num
  if (SAVE_ERROR_CATCH(ctx, array->array_->get_metadata_num(num)))
    return TILEDB_ERR;

  return TILEDB_OK;
}

int32_t tiledb_array_get_metadata_from_index(
    tiledb_ctx_t* ctx,
    tiledb_array_t* array,
    uint64_t index,
    const char** key,
    uint32_t* key_len,
    tiledb_datatype_t* value_type,
    uint32_t* value_num,
    const void** value) {
  if (sanity_check(ctx) == TILEDB_ERR || sanity_check(ctx, array) == TILEDB_ERR)
    return TILEDB_ERR;

  // Get metadata
  tiledb::sm::Datatype type;
  if (SAVE_ERROR_CATCH(
          ctx,
          array->array_->get_metadata(
              index, key, key_len, &type, value_num, value)))
    return TILEDB_ERR;

  *value_type = static_cast<tiledb_datatype_t>(type);

  return TILEDB_OK;
}

int32_t tiledb_array_has_metadata_key(
    tiledb_ctx_t* ctx,
    tiledb_array_t* array,
    const char* key,
    tiledb_datatype_t* value_type,
    int32_t* has_key) {
  if (sanity_check(ctx) == TILEDB_ERR || sanity_check(ctx, array) == TILEDB_ERR)
    return TILEDB_ERR;

  // Check whether metadata has_key
  bool has_the_key;
  tiledb::sm::Datatype type;
  if (SAVE_ERROR_CATCH(
          ctx, array->array_->has_metadata_key(key, &type, &has_the_key)))
    return TILEDB_ERR;

  *has_key = has_the_key ? 1 : 0;
  if (has_the_key) {
    *value_type = static_cast<tiledb_datatype_t>(type);
  }
  return TILEDB_OK;
}

int32_t tiledb_array_consolidate_metadata(
    tiledb_ctx_t* ctx, const char* array_uri, tiledb_config_t* config) {
  // Sanity checks
  if (sanity_check(ctx) == TILEDB_ERR)
    return TILEDB_ERR;

  if (SAVE_ERROR_CATCH(
          ctx,
          ctx->ctx_->storage_manager()->array_metadata_consolidate(
              array_uri,
              static_cast<tiledb::sm::EncryptionType>(TILEDB_NO_ENCRYPTION),
              nullptr,
              0,
              (config == nullptr) ? &ctx->ctx_->storage_manager()->config() :
                                    config->config_)))
    return TILEDB_ERR;

  return TILEDB_OK;
}

int32_t tiledb_array_consolidate_metadata_with_key(
    tiledb_ctx_t* ctx,
    const char* array_uri,
    tiledb_encryption_type_t encryption_type,
    const void* encryption_key,
    uint32_t key_length,
    tiledb_config_t* config) {
  // Sanity checks
  if (sanity_check(ctx) == TILEDB_ERR)
    return TILEDB_ERR;

  if (SAVE_ERROR_CATCH(
          ctx,
          ctx->ctx_->storage_manager()->array_metadata_consolidate(
              array_uri,
              static_cast<tiledb::sm::EncryptionType>(encryption_type),
              encryption_key,
              key_length,
              (config == nullptr) ? &ctx->ctx_->storage_manager()->config() :
                                    config->config_)))
    return TILEDB_ERR;

  return TILEDB_OK;
}

int32_t tiledb_array_evolve(
    tiledb_ctx_t* ctx,
    const char* array_uri,
    tiledb_array_schema_evolution_t* array_schema_evolution) {
  // Sanity Checks
  if (sanity_check(ctx) == TILEDB_ERR ||
      sanity_check(ctx, array_schema_evolution) == TILEDB_ERR)
    return TILEDB_ERR;

  // Check array name
  tiledb::sm::URI uri(array_uri);
  if (uri.is_invalid()) {
    auto st = Status::Error("Failed to create array; Invalid array URI");
    LOG_STATUS(st);
    save_error(ctx, st);
    return TILEDB_ERR;
  }

  // Create key
  tiledb::sm::EncryptionKey key;
  if (SAVE_ERROR_CATCH(
          ctx,
          key.set_key(
              static_cast<tiledb::sm::EncryptionType>(TILEDB_NO_ENCRYPTION),
              nullptr,
              0)))
    return TILEDB_ERR;

  if (SAVE_ERROR_CATCH(
          ctx,
          ctx->ctx_->storage_manager()->array_evolve_schema(
              uri, array_schema_evolution->array_schema_evolution_, key)))
    return TILEDB_ERR;

  // Success
  return TILEDB_OK;
}

/* ****************************** */
/*         OBJECT MANAGEMENT      */
/* ****************************** */

int32_t tiledb_object_type(
    tiledb_ctx_t* ctx, const char* path, tiledb_object_t* type) {
  if (sanity_check(ctx) == TILEDB_ERR)
    return TILEDB_ERR;

  auto uri = tiledb::sm::URI(path);
  tiledb::sm::ObjectType object_type;
  if (SAVE_ERROR_CATCH(
          ctx, ctx->ctx_->storage_manager()->object_type(uri, &object_type)))
    return TILEDB_ERR;

  *type = static_cast<tiledb_object_t>(object_type);
  return TILEDB_OK;
}

int32_t tiledb_object_remove(tiledb_ctx_t* ctx, const char* path) {
  if (sanity_check(ctx) == TILEDB_ERR)
    return TILEDB_ERR;
  if (SAVE_ERROR_CATCH(ctx, ctx->ctx_->storage_manager()->object_remove(path)))
    return TILEDB_ERR;
  return TILEDB_OK;
}

int32_t tiledb_object_move(
    tiledb_ctx_t* ctx, const char* old_path, const char* new_path) {
  if (sanity_check(ctx) == TILEDB_ERR)
    return TILEDB_ERR;
  if (SAVE_ERROR_CATCH(
          ctx, ctx->ctx_->storage_manager()->object_move(old_path, new_path)))
    return TILEDB_ERR;
  return TILEDB_OK;
}

int32_t tiledb_object_walk(
    tiledb_ctx_t* ctx,
    const char* path,
    tiledb_walk_order_t order,
    int32_t (*callback)(const char*, tiledb_object_t, void*),
    void* data) {
  // Sanity checks
  if (sanity_check(ctx) == TILEDB_ERR)
    return TILEDB_ERR;
  if (callback == nullptr) {
    auto st = Status::Error("Cannot initiate walk; Invalid callback function");
    LOG_STATUS(st);
    save_error(ctx, st);
    return TILEDB_ERR;
  }

  // Create an object iterator
  tiledb::sm::StorageManager::ObjectIter* obj_iter;
  if (SAVE_ERROR_CATCH(
          ctx,
          ctx->ctx_->storage_manager()->object_iter_begin(
              &obj_iter, path, static_cast<tiledb::sm::WalkOrder>(order))))
    return TILEDB_ERR;

  // For as long as there is another object and the callback indicates to
  // continue, walk over the TileDB objects in the path
  const char* obj_name;
  tiledb::sm::ObjectType obj_type;
  bool has_next;
  int32_t rc = 0;
  do {
    if (SAVE_ERROR_CATCH(
            ctx,
            ctx->ctx_->storage_manager()->object_iter_next(
                obj_iter, &obj_name, &obj_type, &has_next))) {
      ctx->ctx_->storage_manager()->object_iter_free(obj_iter);
      return TILEDB_ERR;
    }
    if (!has_next)
      break;
    rc = callback(obj_name, tiledb_object_t(obj_type), data);
  } while (rc == 1);

  // Clean up
  ctx->ctx_->storage_manager()->object_iter_free(obj_iter);

  if (rc == -1)
    return TILEDB_ERR;
  return TILEDB_OK;
}

int32_t tiledb_object_ls(
    tiledb_ctx_t* ctx,
    const char* path,
    int32_t (*callback)(const char*, tiledb_object_t, void*),
    void* data) {
  // Sanity checks
  if (sanity_check(ctx) == TILEDB_ERR)
    return TILEDB_ERR;
  if (callback == nullptr) {
    auto st =
        Status::Error("Cannot initiate object ls; Invalid callback function");
    LOG_STATUS(st);
    save_error(ctx, st);
    return TILEDB_ERR;
  }

  // Create an object iterator
  tiledb::sm::StorageManager::ObjectIter* obj_iter;
  if (SAVE_ERROR_CATCH(
          ctx,
          ctx->ctx_->storage_manager()->object_iter_begin(&obj_iter, path)))
    return TILEDB_ERR;

  // For as long as there is another object and the callback indicates to
  // continue, walk over the TileDB objects in the path
  const char* obj_name;
  tiledb::sm::ObjectType obj_type;
  bool has_next;
  int32_t rc = 0;
  do {
    if (SAVE_ERROR_CATCH(
            ctx,
            ctx->ctx_->storage_manager()->object_iter_next(
                obj_iter, &obj_name, &obj_type, &has_next))) {
      ctx->ctx_->storage_manager()->object_iter_free(obj_iter);
      return TILEDB_ERR;
    }
    if (!has_next)
      break;
    rc = callback(obj_name, tiledb_object_t(obj_type), data);
  } while (rc == 1);

  // Clean up
  ctx->ctx_->storage_manager()->object_iter_free(obj_iter);

  if (rc == -1)
    return TILEDB_ERR;
  return TILEDB_OK;
}

/* ****************************** */
/*        VIRTUAL FILESYSTEM      */
/* ****************************** */

int32_t tiledb_vfs_alloc(
    tiledb_ctx_t* ctx, tiledb_config_t* config, tiledb_vfs_t** vfs) {
  if (sanity_check(ctx) == TILEDB_ERR)
    return TILEDB_ERR;

  if (config != nullptr && config->config_ == nullptr) {
    auto st = Status::Error("Cannot create VFS; Invalid config");
    LOG_STATUS(st);
    save_error(ctx, st);
    return TILEDB_ERR;
  }

  // Create VFS struct
  *vfs = new (std::nothrow) tiledb_vfs_t;
  if (*vfs == nullptr) {
    auto st =
        Status::Error("Failed to allocate TileDB virtual filesystem object");
    LOG_STATUS(st);
    save_error(ctx, st);
    return TILEDB_OOM;
  }

  // Create VFS object
  (*vfs)->vfs_ = new (std::nothrow) tiledb::sm::VFS();
  if ((*vfs)->vfs_ == nullptr) {
    auto st =
        Status::Error("Failed to allocate TileDB virtual filesystem object");
    LOG_STATUS(st);
    save_error(ctx, st);
    delete *vfs;
    *vfs = nullptr;
    return TILEDB_OOM;
  }

  // Initialize VFS object
  auto stats = ctx->ctx_->storage_manager()->stats();
  auto compute_tp = ctx->ctx_->storage_manager()->compute_tp();
  auto io_tp = ctx->ctx_->storage_manager()->io_tp();
  auto vfs_config = config ? config->config_ : nullptr;
  auto ctx_config = ctx->ctx_->storage_manager()->config();
  if (SAVE_ERROR_CATCH(
          ctx,
          (*vfs)->vfs_->init(
              stats, compute_tp, io_tp, &ctx_config, vfs_config))) {
    delete (*vfs)->vfs_;
    delete vfs;
    return TILEDB_ERR;
  }

  // Success
  return TILEDB_OK;
}

void tiledb_vfs_free(tiledb_vfs_t** vfs) {
  const auto st = (*vfs)->vfs_->terminate();
  if (!st.ok()) {
    LOG_STATUS(st);
  }

  if (vfs != nullptr && *vfs != nullptr) {
    delete (*vfs)->vfs_;
    delete *vfs;
    *vfs = nullptr;
  }
}

int32_t tiledb_vfs_get_config(
    tiledb_ctx_t* ctx, tiledb_vfs_t* vfs, tiledb_config_t** config) {
  if (sanity_check(ctx) == TILEDB_ERR || sanity_check(ctx, vfs) == TILEDB_ERR)
    return TILEDB_ERR;

  // Create a new config struct
  *config = new (std::nothrow) tiledb_config_t;
  if (*config == nullptr)
    return TILEDB_OOM;

  // Create a new config
  (*config)->config_ = new (std::nothrow) tiledb::sm::Config();
  if ((*config)->config_ == nullptr) {
    delete (*config);
    *config = nullptr;
    return TILEDB_OOM;
  }

  *((*config)->config_) = vfs->vfs_->config();

  // Success
  return TILEDB_OK;
}

int32_t tiledb_vfs_create_bucket(
    tiledb_ctx_t* ctx, tiledb_vfs_t* vfs, const char* uri) {
  if (sanity_check(ctx) == TILEDB_ERR || sanity_check(ctx, vfs) == TILEDB_ERR)
    return TILEDB_ERR;

  if (SAVE_ERROR_CATCH(ctx, vfs->vfs_->create_bucket(tiledb::sm::URI(uri))))
    return TILEDB_ERR;

  return TILEDB_OK;
}

int32_t tiledb_vfs_remove_bucket(
    tiledb_ctx_t* ctx, tiledb_vfs_t* vfs, const char* uri) {
  if (sanity_check(ctx) == TILEDB_ERR || sanity_check(ctx, vfs) == TILEDB_ERR)
    return TILEDB_ERR;

  if (SAVE_ERROR_CATCH(ctx, vfs->vfs_->remove_bucket(tiledb::sm::URI(uri))))
    return TILEDB_ERR;

  return TILEDB_OK;
}

int32_t tiledb_vfs_empty_bucket(
    tiledb_ctx_t* ctx, tiledb_vfs_t* vfs, const char* uri) {
  if (sanity_check(ctx) == TILEDB_ERR || sanity_check(ctx, vfs) == TILEDB_ERR)
    return TILEDB_ERR;

  if (SAVE_ERROR_CATCH(ctx, vfs->vfs_->empty_bucket(tiledb::sm::URI(uri))))
    return TILEDB_ERR;

  return TILEDB_OK;
}

int32_t tiledb_vfs_is_empty_bucket(
    tiledb_ctx_t* ctx, tiledb_vfs_t* vfs, const char* uri, int32_t* is_empty) {
  if (sanity_check(ctx) == TILEDB_ERR || sanity_check(ctx, vfs) == TILEDB_ERR)
    return TILEDB_ERR;

  bool b;
  if (SAVE_ERROR_CATCH(
          ctx, vfs->vfs_->is_empty_bucket(tiledb::sm::URI(uri), &b)))
    return TILEDB_ERR;
  *is_empty = (int32_t)b;

  return TILEDB_OK;
}

int32_t tiledb_vfs_is_bucket(
    tiledb_ctx_t* ctx, tiledb_vfs_t* vfs, const char* uri, int32_t* is_bucket) {
  if (sanity_check(ctx) == TILEDB_ERR || sanity_check(ctx, vfs) == TILEDB_ERR)
    return TILEDB_ERR;

  bool exists;
  if (SAVE_ERROR_CATCH(
          ctx, vfs->vfs_->is_bucket(tiledb::sm::URI(uri), &exists)))
    return TILEDB_ERR;

  *is_bucket = (int32_t)exists;

  return TILEDB_OK;
}

int32_t tiledb_vfs_create_dir(
    tiledb_ctx_t* ctx, tiledb_vfs_t* vfs, const char* uri) {
  if (sanity_check(ctx) == TILEDB_ERR || sanity_check(ctx, vfs) == TILEDB_ERR)
    return TILEDB_ERR;

  if (SAVE_ERROR_CATCH(ctx, vfs->vfs_->create_dir(tiledb::sm::URI(uri))))
    return TILEDB_ERR;

  return TILEDB_OK;
}

int32_t tiledb_vfs_is_dir(
    tiledb_ctx_t* ctx, tiledb_vfs_t* vfs, const char* uri, int32_t* is_dir) {
  if (sanity_check(ctx) == TILEDB_ERR || sanity_check(ctx, vfs) == TILEDB_ERR)
    return TILEDB_ERR;

  bool exists;
  if (SAVE_ERROR_CATCH(ctx, vfs->vfs_->is_dir(tiledb::sm::URI(uri), &exists)))
    return TILEDB_ERR;
  *is_dir = (int32_t)exists;

  return TILEDB_OK;
}

int32_t tiledb_vfs_remove_dir(
    tiledb_ctx_t* ctx, tiledb_vfs_t* vfs, const char* uri) {
  if (sanity_check(ctx) == TILEDB_ERR || sanity_check(ctx, vfs) == TILEDB_ERR)
    return TILEDB_ERR;

  if (SAVE_ERROR_CATCH(ctx, vfs->vfs_->remove_dir(tiledb::sm::URI(uri))))
    return TILEDB_ERR;

  return TILEDB_OK;
}

int32_t tiledb_vfs_is_file(
    tiledb_ctx_t* ctx, tiledb_vfs_t* vfs, const char* uri, int32_t* is_file) {
  if (sanity_check(ctx) == TILEDB_ERR || sanity_check(ctx, vfs) == TILEDB_ERR)
    return TILEDB_ERR;

  bool exists;
  if (SAVE_ERROR_CATCH(ctx, vfs->vfs_->is_file(tiledb::sm::URI(uri), &exists)))
    return TILEDB_ERR;
  *is_file = (int32_t)exists;

  return TILEDB_OK;
}

int32_t tiledb_vfs_remove_file(
    tiledb_ctx_t* ctx, tiledb_vfs_t* vfs, const char* uri) {
  if (sanity_check(ctx) == TILEDB_ERR || sanity_check(ctx, vfs) == TILEDB_ERR)
    return TILEDB_ERR;

  if (SAVE_ERROR_CATCH(ctx, vfs->vfs_->remove_file(tiledb::sm::URI(uri))))
    return TILEDB_ERR;

  return TILEDB_OK;
}

int32_t tiledb_vfs_dir_size(
    tiledb_ctx_t* ctx, tiledb_vfs_t* vfs, const char* uri, uint64_t* size) {
  if (sanity_check(ctx) == TILEDB_ERR || sanity_check(ctx, vfs) == TILEDB_ERR)
    return TILEDB_ERR;

  if (SAVE_ERROR_CATCH(ctx, vfs->vfs_->dir_size(tiledb::sm::URI(uri), size)))
    return TILEDB_ERR;

  return TILEDB_OK;
}

int32_t tiledb_vfs_file_size(
    tiledb_ctx_t* ctx, tiledb_vfs_t* vfs, const char* uri, uint64_t* size) {
  if (sanity_check(ctx) == TILEDB_ERR || sanity_check(ctx, vfs) == TILEDB_ERR)
    return TILEDB_ERR;

  if (SAVE_ERROR_CATCH(ctx, vfs->vfs_->file_size(tiledb::sm::URI(uri), size)))
    return TILEDB_ERR;

  return TILEDB_OK;
}

int32_t tiledb_vfs_move_file(
    tiledb_ctx_t* ctx,
    tiledb_vfs_t* vfs,
    const char* old_uri,
    const char* new_uri) {
  if (sanity_check(ctx) == TILEDB_ERR || sanity_check(ctx, vfs) == TILEDB_ERR)
    return TILEDB_ERR;

  if (SAVE_ERROR_CATCH(
          ctx,
          vfs->vfs_->move_file(
              tiledb::sm::URI(old_uri), tiledb::sm::URI(new_uri))))
    return TILEDB_ERR;

  return TILEDB_OK;
}

int32_t tiledb_vfs_move_dir(
    tiledb_ctx_t* ctx,
    tiledb_vfs_t* vfs,
    const char* old_uri,
    const char* new_uri) {
  if (sanity_check(ctx) == TILEDB_ERR || sanity_check(ctx, vfs) == TILEDB_ERR)
    return TILEDB_ERR;

  if (SAVE_ERROR_CATCH(
          ctx,
          vfs->vfs_->move_dir(
              tiledb::sm::URI(old_uri), tiledb::sm::URI(new_uri))))
    return TILEDB_ERR;

  return TILEDB_OK;
}

int32_t tiledb_vfs_copy_file(
    tiledb_ctx_t* ctx,
    tiledb_vfs_t* vfs,
    const char* old_uri,
    const char* new_uri) {
  if (sanity_check(ctx) == TILEDB_ERR || sanity_check(ctx, vfs) == TILEDB_ERR)
    return TILEDB_ERR;

  if (SAVE_ERROR_CATCH(
          ctx,
          vfs->vfs_->copy_file(
              tiledb::sm::URI(old_uri), tiledb::sm::URI(new_uri))))
    return TILEDB_ERR;

  return TILEDB_OK;
}

int32_t tiledb_vfs_copy_dir(
    tiledb_ctx_t* ctx,
    tiledb_vfs_t* vfs,
    const char* old_uri,
    const char* new_uri) {
  if (sanity_check(ctx) == TILEDB_ERR || sanity_check(ctx, vfs) == TILEDB_ERR)
    return TILEDB_ERR;

  if (SAVE_ERROR_CATCH(
          ctx,
          vfs->vfs_->copy_dir(
              tiledb::sm::URI(old_uri), tiledb::sm::URI(new_uri))))
    return TILEDB_ERR;

  return TILEDB_OK;
}

int32_t tiledb_vfs_open(
    tiledb_ctx_t* ctx,
    tiledb_vfs_t* vfs,
    const char* uri,
    tiledb_vfs_mode_t mode,
    tiledb_vfs_fh_t** fh) {
  if (sanity_check(ctx) == TILEDB_ERR || sanity_check(ctx, vfs) == TILEDB_ERR)
    return TILEDB_ERR;

  *fh = new (std::nothrow) tiledb_vfs_fh_t;
  if (*fh == nullptr) {
    auto st = Status::Error(
        "Failed to create TileDB VFS file handle; Memory allocation error");
    LOG_STATUS(st);
    save_error(ctx, st);
    return TILEDB_OOM;
  }

  // Check URI
  auto fh_uri = tiledb::sm::URI(uri);
  if (fh_uri.is_invalid()) {
    auto st =
        Status::Error("Failed to create TileDB VFS file handle; Invalid URI");
    delete *fh;
    *fh = nullptr;
    LOG_STATUS(st);
    save_error(ctx, st);
    return TILEDB_ERR;
  }
  auto vfs_mode = static_cast<tiledb::sm::VFSMode>(mode);

  // Create VFS file handle
  (*fh)->vfs_fh_ =
      new (std::nothrow) tiledb::sm::VFSFileHandle(fh_uri, vfs->vfs_, vfs_mode);
  if ((*fh)->vfs_fh_ == nullptr) {
    auto st = Status::Error(
        "Failed to create TileDB VFS file handle; Memory allocation error");
    LOG_STATUS(st);
    save_error(ctx, st);
    delete (*fh);
    *fh = nullptr;
    return TILEDB_OOM;
  }

  // Open VFS file
  if (SAVE_ERROR_CATCH(ctx, (*fh)->vfs_fh_->open())) {
    delete (*fh)->vfs_fh_;
    delete (*fh);
    *fh = nullptr;
    return TILEDB_ERR;
  }

  return TILEDB_OK;
}

int32_t tiledb_vfs_close(tiledb_ctx_t* ctx, tiledb_vfs_fh_t* fh) {
  if (sanity_check(ctx) == TILEDB_ERR || sanity_check(ctx, fh) == TILEDB_ERR)
    return TILEDB_ERR;

  if (SAVE_ERROR_CATCH(ctx, fh->vfs_fh_->close()))
    return TILEDB_ERR;

  return TILEDB_OK;
}

int32_t tiledb_vfs_read(
    tiledb_ctx_t* ctx,
    tiledb_vfs_fh_t* fh,
    uint64_t offset,
    void* buffer,
    uint64_t nbytes) {
  if (sanity_check(ctx) == TILEDB_ERR || sanity_check(ctx, fh) == TILEDB_ERR)
    return TILEDB_ERR;

  if (SAVE_ERROR_CATCH(ctx, fh->vfs_fh_->read(offset, buffer, nbytes)))
    return TILEDB_ERR;

  return TILEDB_OK;
}

int32_t tiledb_vfs_write(
    tiledb_ctx_t* ctx,
    tiledb_vfs_fh_t* fh,
    const void* buffer,
    uint64_t nbytes) {
  if (sanity_check(ctx) == TILEDB_ERR || sanity_check(ctx, fh) == TILEDB_ERR)
    return TILEDB_ERR;

  if (SAVE_ERROR_CATCH(ctx, fh->vfs_fh_->write(buffer, nbytes)))
    return TILEDB_ERR;

  return TILEDB_OK;
}

int32_t tiledb_vfs_sync(tiledb_ctx_t* ctx, tiledb_vfs_fh_t* fh) {
  if (sanity_check(ctx) == TILEDB_ERR || sanity_check(ctx, fh) == TILEDB_ERR)
    return TILEDB_ERR;

  if (SAVE_ERROR_CATCH(ctx, fh->vfs_fh_->sync()))
    return TILEDB_ERR;

  return TILEDB_OK;
}

int32_t tiledb_vfs_ls(
    tiledb_ctx_t* ctx,
    tiledb_vfs_t* vfs,
    const char* path,
    int32_t (*callback)(const char*, void*),
    void* data) {
  // Sanity checks
  if (sanity_check(ctx) == TILEDB_ERR)
    return TILEDB_ERR;
  if (callback == nullptr) {
    auto st =
        Status::Error("Cannot initiate VFS ls; Invalid callback function");
    LOG_STATUS(st);
    save_error(ctx, st);
    return TILEDB_ERR;
  }

  // Get children
  std::vector<tiledb::sm::URI> children;
  auto st = vfs->vfs_->ls(tiledb::sm::URI(path), &children);

  if (!st.ok())
    return TILEDB_ERR;

  // Apply the callback to every child
  int rc = 1;
  for (const auto& uri : children) {
    rc = callback(uri.to_string().c_str(), data);
    if (rc != 1)
      break;
  }

  if (rc == -1)
    return TILEDB_ERR;
  return TILEDB_OK;
}

void tiledb_vfs_fh_free(tiledb_vfs_fh_t** fh) {
  if (fh != nullptr && *fh != nullptr) {
    delete (*fh)->vfs_fh_;
    delete *fh;
    *fh = nullptr;
  }
}

int32_t tiledb_vfs_fh_is_closed(
    tiledb_ctx_t* ctx, tiledb_vfs_fh_t* fh, int32_t* is_closed) {
  if (sanity_check(ctx) == TILEDB_ERR || sanity_check(ctx, fh) == TILEDB_ERR)
    return TILEDB_ERR;

  *is_closed = !fh->vfs_fh_->is_open();

  return TILEDB_OK;
}

int32_t tiledb_vfs_touch(
    tiledb_ctx_t* ctx, tiledb_vfs_t* vfs, const char* uri) {
  if (sanity_check(ctx) == TILEDB_ERR || sanity_check(ctx, vfs) == TILEDB_ERR)
    return TILEDB_ERR;

  if (SAVE_ERROR_CATCH(ctx, vfs->vfs_->touch(tiledb::sm::URI(uri))))
    return TILEDB_ERR;

  return TILEDB_OK;
}

/* ****************************** */
/*              URI               */
/* ****************************** */

int32_t tiledb_uri_to_path(
    tiledb_ctx_t* ctx, const char* uri, char* path_out, uint32_t* path_length) {
  if (sanity_check(ctx) == TILEDB_ERR || uri == nullptr ||
      path_out == nullptr || path_length == nullptr)
    return TILEDB_ERR;

  std::string path = tiledb::sm::URI::to_path(uri);
  if (path.empty() || path.length() + 1 > *path_length) {
    *path_length = 0;
    return TILEDB_ERR;
  } else {
    *path_length = static_cast<uint32_t>(path.length());
    path.copy(path_out, path.length());
    path_out[path.length()] = '\0';
    return TILEDB_OK;
  }
}

/* ****************************** */
/*             Stats              */
/* ****************************** */

int32_t tiledb_stats_enable() {
  tiledb::sm::stats::all_stats.set_enabled(true);
  return TILEDB_OK;
}

int32_t tiledb_stats_disable() {
  tiledb::sm::stats::all_stats.set_enabled(false);
  return TILEDB_OK;
}

int32_t tiledb_stats_reset() {
  tiledb::sm::stats::all_stats.reset();
  return TILEDB_OK;
}

int32_t tiledb_stats_dump(FILE* out) {
  tiledb::sm::stats::all_stats.dump(out);
  return TILEDB_OK;
}

int32_t tiledb_stats_dump_str(char** out) {
  if (out == nullptr)
    return TILEDB_ERR;

  std::string str;
  tiledb::sm::stats::all_stats.dump(&str);

  *out = static_cast<char*>(std::malloc(str.size() + 1));
  if (*out == nullptr)
    return TILEDB_ERR;

  std::memcpy(*out, str.data(), str.size());
  (*out)[str.size()] = '\0';

  return TILEDB_OK;
}

int32_t tiledb_stats_raw_dump(FILE* out) {
  tiledb::sm::stats::all_stats.raw_dump(out);
  return TILEDB_OK;
}

int32_t tiledb_stats_raw_dump_str(char** out) {
  if (out == nullptr)
    return TILEDB_ERR;

  std::string str;
  tiledb::sm::stats::all_stats.raw_dump(&str);

  *out = static_cast<char*>(std::malloc(str.size() + 1));
  if (*out == nullptr)
    return TILEDB_ERR;

  std::memcpy(*out, str.data(), str.size());
  (*out)[str.size()] = '\0';

  return TILEDB_OK;
}

int32_t tiledb_stats_free_str(char** out) {
  if (out != nullptr) {
    std::free(*out);
    *out = nullptr;
  }
  return TILEDB_OK;
}

/* ****************************** */
/*          Heap Profiler         */
/* ****************************** */

int32_t tiledb_heap_profiler_enable(
    const char* const file_name_prefix,
    const uint64_t dump_interval_ms,
    const uint64_t dump_interval_bytes,
    const uint64_t dump_threshold_bytes) {
  tiledb::common::heap_profiler.enable(
      file_name_prefix ? std::string(file_name_prefix) : "",
      dump_interval_ms,
      dump_interval_bytes,
      dump_threshold_bytes);
  return TILEDB_OK;
}

/* ****************************** */
/*          Serialization         */
/* ****************************** */

int32_t tiledb_serialize_array_schema(
    tiledb_ctx_t* ctx,
    const tiledb_array_schema_t* array_schema,
    tiledb_serialization_type_t serialize_type,
    int32_t client_side,
    tiledb_buffer_t** buffer) {
  // Sanity check
  if (sanity_check(ctx) == TILEDB_ERR ||
      sanity_check(ctx, array_schema) == TILEDB_ERR)
    return TILEDB_ERR;

  // Create buffer
  if (tiledb_buffer_alloc(ctx, buffer) != TILEDB_OK ||
      sanity_check(ctx, *buffer) == TILEDB_ERR)
    return TILEDB_ERR;

  if (SAVE_ERROR_CATCH(
          ctx,
          tiledb::sm::serialization::array_schema_serialize(
              array_schema->array_schema_,
              (tiledb::sm::SerializationType)serialize_type,
              (*buffer)->buffer_,
              client_side))) {
    tiledb_buffer_free(buffer);
    return TILEDB_ERR;
  }

  return TILEDB_OK;
}

int32_t tiledb_deserialize_array_schema(
    tiledb_ctx_t* ctx,
    const tiledb_buffer_t* buffer,
    tiledb_serialization_type_t serialize_type,
    int32_t client_side,
    tiledb_array_schema_t** array_schema) {
  // Currently unused:
  (void)client_side;

  // Sanity check
  if (sanity_check(ctx) == TILEDB_ERR ||
      sanity_check(ctx, buffer) == TILEDB_ERR)
    return TILEDB_ERR;

  // Create array schema struct
  *array_schema = new (std::nothrow) tiledb_array_schema_t;
  if (*array_schema == nullptr) {
    auto st = Status::Error("Failed to allocate TileDB array schema object");
    LOG_STATUS(st);
    save_error(ctx, st);
    return TILEDB_OOM;
  }

  if (SAVE_ERROR_CATCH(
          ctx,
          tiledb::sm::serialization::array_schema_deserialize(
              &((*array_schema)->array_schema_),
              (tiledb::sm::SerializationType)serialize_type,
              *buffer->buffer_))) {
    delete *array_schema;
    *array_schema = nullptr;
    return TILEDB_ERR;
  }

  return TILEDB_OK;
}

int32_t tiledb_serialize_query(
    tiledb_ctx_t* ctx,
    const tiledb_query_t* query,
    tiledb_serialization_type_t serialize_type,
    int32_t client_side,
    tiledb_buffer_list_t** buffer_list) {
  // Sanity check
  if (sanity_check(ctx) == TILEDB_ERR || sanity_check(ctx, query) == TILEDB_ERR)
    return TILEDB_ERR;

  // Allocate a buffer list
  if (tiledb_buffer_list_alloc(ctx, buffer_list) != TILEDB_OK ||
      sanity_check(ctx, *buffer_list) == TILEDB_ERR)
    return TILEDB_ERR;

  if (SAVE_ERROR_CATCH(
          ctx,
          tiledb::sm::serialization::query_serialize(
              query->query_,
              (tiledb::sm::SerializationType)serialize_type,
              client_side == 1,
              (*buffer_list)->buffer_list_))) {
    tiledb_buffer_list_free(buffer_list);
    return TILEDB_ERR;
  }

  return TILEDB_OK;
}

int32_t tiledb_deserialize_query(
    tiledb_ctx_t* ctx,
    const tiledb_buffer_t* buffer,
    tiledb_serialization_type_t serialize_type,
    int32_t client_side,
    tiledb_query_t* query) {
  // Sanity check
  if (sanity_check(ctx) == TILEDB_ERR ||
      sanity_check(ctx, query) == TILEDB_ERR ||
      sanity_check(ctx, buffer) == TILEDB_ERR)
    return TILEDB_ERR;

  if (SAVE_ERROR_CATCH(
          ctx,
          tiledb::sm::serialization::query_deserialize(
              *buffer->buffer_,
              (tiledb::sm::SerializationType)serialize_type,
              client_side == 1,
              nullptr,
              query->query_,
              ctx->ctx_->storage_manager()->compute_tp())))
    return TILEDB_ERR;

  return TILEDB_OK;
}

int32_t tiledb_serialize_array_nonempty_domain(
    tiledb_ctx_t* ctx,
    const tiledb_array_t* array,
    const void* nonempty_domain,
    int32_t is_empty,
    tiledb_serialization_type_t serialize_type,
    int32_t client_side,
    tiledb_buffer_t** buffer) {
  // Currently unused:
  (void)client_side;

  // Sanity check
  if (sanity_check(ctx) == TILEDB_ERR || sanity_check(ctx, array) == TILEDB_ERR)
    return TILEDB_ERR;

  // Create buffer
  if (tiledb_buffer_alloc(ctx, buffer) != TILEDB_OK ||
      sanity_check(ctx, *buffer) == TILEDB_ERR)
    return TILEDB_ERR;

  if (SAVE_ERROR_CATCH(
          ctx,
          tiledb::sm::serialization::nonempty_domain_serialize(
              array->array_,
              nonempty_domain,
              is_empty,
              (tiledb::sm::SerializationType)serialize_type,
              (*buffer)->buffer_))) {
    tiledb_buffer_free(buffer);
    return TILEDB_ERR;
  }

  return TILEDB_OK;
}

int32_t tiledb_deserialize_array_nonempty_domain(
    tiledb_ctx_t* ctx,
    const tiledb_array_t* array,
    const tiledb_buffer_t* buffer,
    tiledb_serialization_type_t serialize_type,
    int32_t client_side,
    void* nonempty_domain,
    int32_t* is_empty) {
  // Currently unused:
  (void)client_side;

  // Sanity check
  if (sanity_check(ctx) == TILEDB_ERR ||
      sanity_check(ctx, array) == TILEDB_ERR ||
      sanity_check(ctx, buffer) == TILEDB_ERR)
    return TILEDB_ERR;

  bool is_empty_bool;
  if (SAVE_ERROR_CATCH(
          ctx,
          tiledb::sm::serialization::nonempty_domain_deserialize(
              array->array_,
              *buffer->buffer_,
              (tiledb::sm::SerializationType)serialize_type,
              nonempty_domain,
              &is_empty_bool)))
    return TILEDB_ERR;

  *is_empty = is_empty_bool ? 1 : 0;

  return TILEDB_OK;
}

int32_t tiledb_serialize_array_non_empty_domain_all_dimensions(
    tiledb_ctx_t* ctx,
    const tiledb_array_t* array,
    tiledb_serialization_type_t serialize_type,
    int32_t client_side,
    tiledb_buffer_t** buffer) {
  // Currently unused:
  (void)client_side;

  // Sanity check
  if (sanity_check(ctx) == TILEDB_ERR || sanity_check(ctx, array) == TILEDB_ERR)
    return TILEDB_ERR;

  // Create buffer
  if (tiledb_buffer_alloc(ctx, buffer) != TILEDB_OK ||
      sanity_check(ctx, *buffer) == TILEDB_ERR)
    return TILEDB_ERR;

  if (SAVE_ERROR_CATCH(
          ctx,
          tiledb::sm::serialization::nonempty_domain_serialize(
              array->array_,
              (tiledb::sm::SerializationType)serialize_type,
              (*buffer)->buffer_))) {
    tiledb_buffer_free(buffer);
    return TILEDB_ERR;
  }

  return TILEDB_OK;
}

int32_t tiledb_deserialize_array_non_empty_domain_all_dimensions(
    tiledb_ctx_t* ctx,
    tiledb_array_t* array,
    const tiledb_buffer_t* buffer,
    tiledb_serialization_type_t serialize_type,
    int32_t client_side) {
  // Currently unused:
  (void)client_side;

  // Sanity check
  if (sanity_check(ctx) == TILEDB_ERR ||
      sanity_check(ctx, array) == TILEDB_ERR ||
      sanity_check(ctx, buffer) == TILEDB_ERR)
    return TILEDB_ERR;

  if (SAVE_ERROR_CATCH(
          ctx,
          tiledb::sm::serialization::nonempty_domain_deserialize(
              array->array_,
              *buffer->buffer_,
              (tiledb::sm::SerializationType)serialize_type)))
    return TILEDB_ERR;

  return TILEDB_OK;
}

int32_t tiledb_serialize_array_max_buffer_sizes(
    tiledb_ctx_t* ctx,
    const tiledb_array_t* array,
    const void* subarray,
    tiledb_serialization_type_t serialize_type,
    tiledb_buffer_t** buffer) {
  // Sanity check
  if (sanity_check(ctx) == TILEDB_ERR || sanity_check(ctx, array) == TILEDB_ERR)
    return TILEDB_ERR;

  // Allocate buffer
  if (tiledb_buffer_alloc(ctx, buffer) != TILEDB_OK ||
      sanity_check(ctx, *buffer) == TILEDB_ERR)
    return TILEDB_ERR;

  // Serialize
  if (SAVE_ERROR_CATCH(
          ctx,
          tiledb::sm::serialization::max_buffer_sizes_serialize(
              array->array_,
              subarray,
              (tiledb::sm::SerializationType)serialize_type,
              (*buffer)->buffer_))) {
    tiledb_buffer_free(buffer);
    return TILEDB_ERR;
  }

  return TILEDB_OK;
}

int32_t tiledb_serialize_array_metadata(
    tiledb_ctx_t* ctx,
    const tiledb_array_t* array,
    tiledb_serialization_type_t serialize_type,
    tiledb_buffer_t** buffer) {
  // Sanity check
  if (sanity_check(ctx) == TILEDB_ERR || sanity_check(ctx, array) == TILEDB_ERR)
    return TILEDB_ERR;

  // Allocate buffer
  if (tiledb_buffer_alloc(ctx, buffer) != TILEDB_OK ||
      sanity_check(ctx, *buffer) == TILEDB_ERR)
    return TILEDB_ERR;

  // Serialize
  if (SAVE_ERROR_CATCH(
          ctx,
          tiledb::sm::serialization::array_metadata_serialize(
              array->array_,
              (tiledb::sm::SerializationType)serialize_type,
              (*buffer)->buffer_))) {
    tiledb_buffer_free(buffer);
    return TILEDB_ERR;
  }

  return TILEDB_OK;
}

int32_t tiledb_deserialize_array_metadata(
    tiledb_ctx_t* ctx,
    tiledb_array_t* array,
    tiledb_serialization_type_t serialize_type,
    const tiledb_buffer_t* buffer) {
  // Sanity check
  if (sanity_check(ctx) == TILEDB_ERR ||
      sanity_check(ctx, array) == TILEDB_ERR ||
      sanity_check(ctx, buffer) == TILEDB_ERR)
    return TILEDB_ERR;

  // Deserialize
  if (SAVE_ERROR_CATCH(
          ctx,
          tiledb::sm::serialization::array_metadata_deserialize(
              array->array_,
              (tiledb::sm::SerializationType)serialize_type,
              *(buffer->buffer_)))) {
    return TILEDB_ERR;
  }

  return TILEDB_OK;
}

int32_t tiledb_serialize_query_est_result_sizes(
    tiledb_ctx_t* ctx,
    const tiledb_query_t* query,
    tiledb_serialization_type_t serialize_type,
    int32_t client_side,
    tiledb_buffer_t** buffer) {
  // Sanity check
  if (sanity_check(ctx) == TILEDB_ERR || sanity_check(ctx, query) == TILEDB_ERR)
    return TILEDB_ERR;

  // Allocate buffer
  if (tiledb_buffer_alloc(ctx, buffer) != TILEDB_OK ||
      sanity_check(ctx, *buffer) == TILEDB_ERR)
    return TILEDB_ERR;

  if (SAVE_ERROR_CATCH(
          ctx,
          tiledb::sm::serialization::query_est_result_size_serialize(
              query->query_,
              (tiledb::sm::SerializationType)serialize_type,
              client_side == 1,
              (*buffer)->buffer_))) {
    tiledb_buffer_free(buffer);
    return TILEDB_ERR;
  }

  return TILEDB_OK;
}

int32_t tiledb_deserialize_query_est_result_sizes(
    tiledb_ctx_t* ctx,
    tiledb_query_t* query,
    tiledb_serialization_type_t serialize_type,
    int32_t client_side,
    const tiledb_buffer_t* buffer) {
  // Sanity check
  if (sanity_check(ctx) == TILEDB_ERR ||
      sanity_check(ctx, query) == TILEDB_ERR ||
      sanity_check(ctx, buffer) == TILEDB_ERR)
    return TILEDB_ERR;

  if (SAVE_ERROR_CATCH(
          ctx,
          tiledb::sm::serialization::query_est_result_size_deserialize(
              query->query_,
              (tiledb::sm::SerializationType)serialize_type,
              client_side == 1,
              *buffer->buffer_)))
    return TILEDB_ERR;

  return TILEDB_OK;
}

int32_t tiledb_serialize_config(
    tiledb_ctx_t* ctx,
    const tiledb_config_t* config,
    tiledb_serialization_type_t serialize_type,
    int32_t client_side,
    tiledb_buffer_t** buffer) {
  // Sanity check
  if (sanity_check(ctx) == TILEDB_ERR ||
      sanity_check(ctx, config) == TILEDB_ERR)
    return TILEDB_ERR;

  // Create buffer
  if (tiledb_buffer_alloc(ctx, buffer) != TILEDB_OK ||
      sanity_check(ctx, *buffer) == TILEDB_ERR)
    return TILEDB_ERR;

  if (SAVE_ERROR_CATCH(
          ctx,
          tiledb::sm::serialization::config_serialize(
              config->config_,
              (tiledb::sm::SerializationType)serialize_type,
              (*buffer)->buffer_,
              client_side))) {
    tiledb_buffer_free(buffer);
    return TILEDB_ERR;
  }

  return TILEDB_OK;
}

int32_t tiledb_deserialize_config(
    tiledb_ctx_t* ctx,
    const tiledb_buffer_t* buffer,
    tiledb_serialization_type_t serialize_type,
    int32_t client_side,
    tiledb_config_t** config) {
  // Currently unused:
  (void)client_side;

  // Sanity check
  if (sanity_check(ctx) == TILEDB_ERR ||
      sanity_check(ctx, buffer) == TILEDB_ERR)
    return TILEDB_ERR;

  // Create array schema struct
  *config = new (std::nothrow) tiledb_config_t;
  if (*config == nullptr) {
    auto st = Status::Error("Failed to allocate TileDB config object");
    LOG_STATUS(st);
    save_error(ctx, st);
    return TILEDB_OOM;
  }

  if (SAVE_ERROR_CATCH(
          ctx,
          tiledb::sm::serialization::config_deserialize(
              &((*config)->config_),
              (tiledb::sm::SerializationType)serialize_type,
              *buffer->buffer_))) {
    delete *config;
    *config = nullptr;
    return TILEDB_ERR;
  }

  return TILEDB_OK;
}

/* ****************************** */
/*            C++ API             */
/* ****************************** */

int32_t tiledb::impl::tiledb_query_submit_async_func(
    tiledb_ctx_t* ctx,
    tiledb_query_t* query,
    void* callback_func,
    void* callback_data) {
  if (sanity_check(ctx) == TILEDB_ERR ||
      sanity_check(ctx, query) == TILEDB_ERR || callback_func == nullptr)
    return TILEDB_ERR;

  std::function<void(void*)> callback =
      *reinterpret_cast<std::function<void(void*)>*>(callback_func);

  if (SAVE_ERROR_CATCH(
          ctx, query->query_->submit_async(callback, callback_data)))
    return TILEDB_ERR;

  return TILEDB_OK;
}

/* ****************************** */
/*          FRAGMENT INFO         */
/* ****************************** */

int32_t tiledb_fragment_info_alloc(
    tiledb_ctx_t* ctx,
    const char* array_uri,
    tiledb_fragment_info_t** fragment_info) {
  if (sanity_check(ctx) == TILEDB_ERR) {
    *fragment_info = nullptr;
    return TILEDB_ERR;
  }

  // Create fragment info struct
  *fragment_info = new (std::nothrow) tiledb_fragment_info_t;
  if (*fragment_info == nullptr) {
    auto st = Status::Error(
        "Failed to create TileDB fragment info object; Memory allocation "
        "error");
    LOG_STATUS(st);
    save_error(ctx, st);
    return TILEDB_OOM;
  }

  // Check array URI
  auto uri = tiledb::sm::URI(array_uri);
  if (uri.is_invalid()) {
    auto st = Status::Error(
        "Failed to create TileDB fragment info object; Invalid URI");
    delete *fragment_info;
    *fragment_info = nullptr;
    LOG_STATUS(st);
    save_error(ctx, st);
    return TILEDB_ERR;
  }

  // Allocate a fragment info object
  (*fragment_info)->fragment_info_ = new (std::nothrow)
      tiledb::sm::FragmentInfo(uri, ctx->ctx_->storage_manager());
  if ((*fragment_info)->fragment_info_ == nullptr) {
    delete *fragment_info;
    *fragment_info = nullptr;
    auto st = Status::Error(
        "Failed to create TileDB fragment info object; Memory allocation "
        "error");
    LOG_STATUS(st);
    save_error(ctx, st);
    return TILEDB_OOM;
  }

  // Success
  return TILEDB_OK;
}

void tiledb_fragment_info_free(tiledb_fragment_info_t** fragment_info) {
  if (fragment_info != nullptr && *fragment_info != nullptr) {
    delete (*fragment_info)->fragment_info_;
    delete *fragment_info;
    *fragment_info = nullptr;
  }
}

int32_t tiledb_fragment_info_load(
    tiledb_ctx_t* ctx, tiledb_fragment_info_t* fragment_info) {
  if (sanity_check(ctx) == TILEDB_ERR ||
      sanity_check(ctx, fragment_info) == TILEDB_ERR)
    return TILEDB_ERR;

  // Get config from ctx
  tiledb::sm::Config config = ctx->ctx_->storage_manager()->config();

  // Load fragment info
  if (SAVE_ERROR_CATCH(
          ctx,
          fragment_info->fragment_info_->load(
              config,
              static_cast<tiledb::sm::EncryptionType>(TILEDB_NO_ENCRYPTION),
              nullptr,
              0)))
    return TILEDB_ERR;

  return TILEDB_OK;
}

int32_t tiledb_fragment_info_load_with_key(
    tiledb_ctx_t* ctx,
    tiledb_fragment_info_t* fragment_info,
    tiledb_encryption_type_t encryption_type,
    const void* encryption_key,
    uint32_t key_length) {
  if (sanity_check(ctx) == TILEDB_ERR ||
      sanity_check(ctx, fragment_info) == TILEDB_ERR)
    return TILEDB_ERR;

  // Get config from ctx
  tiledb::sm::Config config = ctx->ctx_->storage_manager()->config();

  // Load fragment info
  if (SAVE_ERROR_CATCH(
          ctx,
          fragment_info->fragment_info_->load(
              config,
              static_cast<tiledb::sm::EncryptionType>(encryption_type),
              encryption_key,
              key_length)))
    return TILEDB_ERR;

  return TILEDB_OK;
}

int32_t tiledb_fragment_info_get_fragment_num(
    tiledb_ctx_t* ctx,
    tiledb_fragment_info_t* fragment_info,
    uint32_t* fragment_num) {
  if (sanity_check(ctx) == TILEDB_ERR ||
      sanity_check(ctx, fragment_info) == TILEDB_ERR)
    return TILEDB_ERR;

  *fragment_num = fragment_info->fragment_info_->fragment_num();

  return TILEDB_OK;
}

int32_t tiledb_fragment_info_get_fragment_uri(
    tiledb_ctx_t* ctx,
    tiledb_fragment_info_t* fragment_info,
    uint32_t fid,
    const char** uri) {
  if (sanity_check(ctx) == TILEDB_ERR ||
      sanity_check(ctx, fragment_info) == TILEDB_ERR)
    return TILEDB_ERR;

  if (SAVE_ERROR_CATCH(
          ctx, fragment_info->fragment_info_->get_fragment_uri(fid, uri)))
    return TILEDB_ERR;

  return TILEDB_OK;
}

int32_t tiledb_fragment_info_get_fragment_size(
    tiledb_ctx_t* ctx,
    tiledb_fragment_info_t* fragment_info,
    uint32_t fid,
    uint64_t* size) {
  if (sanity_check(ctx) == TILEDB_ERR ||
      sanity_check(ctx, fragment_info) == TILEDB_ERR)
    return TILEDB_ERR;

  if (SAVE_ERROR_CATCH(
          ctx, fragment_info->fragment_info_->get_fragment_size(fid, size)))
    return TILEDB_ERR;

  return TILEDB_OK;
}

int32_t tiledb_fragment_info_get_dense(
    tiledb_ctx_t* ctx,
    tiledb_fragment_info_t* fragment_info,
    uint32_t fid,
    int32_t* dense) {
  if (sanity_check(ctx) == TILEDB_ERR ||
      sanity_check(ctx, fragment_info) == TILEDB_ERR)
    return TILEDB_ERR;

  if (SAVE_ERROR_CATCH(
          ctx, fragment_info->fragment_info_->get_dense(fid, dense)))
    return TILEDB_ERR;

  return TILEDB_OK;
}

int32_t tiledb_fragment_info_get_sparse(
    tiledb_ctx_t* ctx,
    tiledb_fragment_info_t* fragment_info,
    uint32_t fid,
    int32_t* sparse) {
  if (sanity_check(ctx) == TILEDB_ERR ||
      sanity_check(ctx, fragment_info) == TILEDB_ERR)
    return TILEDB_ERR;

  if (SAVE_ERROR_CATCH(
          ctx, fragment_info->fragment_info_->get_sparse(fid, sparse)))
    return TILEDB_ERR;

  return TILEDB_OK;
}

int32_t tiledb_fragment_info_get_timestamp_range(
    tiledb_ctx_t* ctx,
    tiledb_fragment_info_t* fragment_info,
    uint32_t fid,
    uint64_t* start,
    uint64_t* end) {
  if (sanity_check(ctx) == TILEDB_ERR ||
      sanity_check(ctx, fragment_info) == TILEDB_ERR)
    return TILEDB_ERR;

  if (SAVE_ERROR_CATCH(
          ctx,
          fragment_info->fragment_info_->get_timestamp_range(fid, start, end)))
    return TILEDB_ERR;

  return TILEDB_OK;
}

int32_t tiledb_fragment_info_get_non_empty_domain_from_index(
    tiledb_ctx_t* ctx,
    tiledb_fragment_info_t* fragment_info,
    uint32_t fid,
    uint32_t did,
    void* domain) {
  if (sanity_check(ctx) == TILEDB_ERR ||
      sanity_check(ctx, fragment_info) == TILEDB_ERR)
    return TILEDB_ERR;

  if (SAVE_ERROR_CATCH(
          ctx,
          fragment_info->fragment_info_->get_non_empty_domain(
              fid, did, domain)))
    return TILEDB_ERR;

  return TILEDB_OK;
}

int32_t tiledb_fragment_info_get_non_empty_domain_from_name(
    tiledb_ctx_t* ctx,
    tiledb_fragment_info_t* fragment_info,
    uint32_t fid,
    const char* dim_name,
    void* domain) {
  if (sanity_check(ctx) == TILEDB_ERR ||
      sanity_check(ctx, fragment_info) == TILEDB_ERR)
    return TILEDB_ERR;

  if (SAVE_ERROR_CATCH(
          ctx,
          fragment_info->fragment_info_->get_non_empty_domain(
              fid, dim_name, domain)))
    return TILEDB_ERR;

  return TILEDB_OK;
}

int32_t tiledb_fragment_info_get_non_empty_domain_var_size_from_index(
    tiledb_ctx_t* ctx,
    tiledb_fragment_info_t* fragment_info,
    uint32_t fid,
    uint32_t did,
    uint64_t* start_size,
    uint64_t* end_size) {
  if (sanity_check(ctx) == TILEDB_ERR ||
      sanity_check(ctx, fragment_info) == TILEDB_ERR)
    return TILEDB_ERR;

  if (SAVE_ERROR_CATCH(
          ctx,
          fragment_info->fragment_info_->get_non_empty_domain_var_size(
              fid, did, start_size, end_size)))
    return TILEDB_ERR;

  return TILEDB_OK;
}

int32_t tiledb_fragment_info_get_non_empty_domain_var_size_from_name(
    tiledb_ctx_t* ctx,
    tiledb_fragment_info_t* fragment_info,
    uint32_t fid,
    const char* dim_name,
    uint64_t* start_size,
    uint64_t* end_size) {
  if (sanity_check(ctx) == TILEDB_ERR ||
      sanity_check(ctx, fragment_info) == TILEDB_ERR)
    return TILEDB_ERR;

  if (SAVE_ERROR_CATCH(
          ctx,
          fragment_info->fragment_info_->get_non_empty_domain_var_size(
              fid, dim_name, start_size, end_size)))
    return TILEDB_ERR;

  return TILEDB_OK;
}

int32_t tiledb_fragment_info_get_non_empty_domain_var_from_index(
    tiledb_ctx_t* ctx,
    tiledb_fragment_info_t* fragment_info,
    uint32_t fid,
    uint32_t did,
    void* start,
    void* end) {
  if (sanity_check(ctx) == TILEDB_ERR ||
      sanity_check(ctx, fragment_info) == TILEDB_ERR)
    return TILEDB_ERR;

  if (SAVE_ERROR_CATCH(
          ctx,
          fragment_info->fragment_info_->get_non_empty_domain_var(
              fid, did, start, end)))
    return TILEDB_ERR;

  return TILEDB_OK;
}

int32_t tiledb_fragment_info_get_non_empty_domain_var_from_name(
    tiledb_ctx_t* ctx,
    tiledb_fragment_info_t* fragment_info,
    uint32_t fid,
    const char* dim_name,
    void* start,
    void* end) {
  if (sanity_check(ctx) == TILEDB_ERR ||
      sanity_check(ctx, fragment_info) == TILEDB_ERR)
    return TILEDB_ERR;

  if (SAVE_ERROR_CATCH(
          ctx,
          fragment_info->fragment_info_->get_non_empty_domain_var(
              fid, dim_name, start, end)))
    return TILEDB_ERR;

  return TILEDB_OK;
}

int32_t tiledb_fragment_info_get_cell_num(
    tiledb_ctx_t* ctx,
    tiledb_fragment_info_t* fragment_info,
    uint32_t fid,
    uint64_t* cell_num) {
  if (sanity_check(ctx) == TILEDB_ERR ||
      sanity_check(ctx, fragment_info) == TILEDB_ERR)
    return TILEDB_ERR;

  if (SAVE_ERROR_CATCH(
          ctx, fragment_info->fragment_info_->get_cell_num(fid, cell_num)))
    return TILEDB_ERR;

  return TILEDB_OK;
}

int32_t tiledb_fragment_info_get_version(
    tiledb_ctx_t* ctx,
    tiledb_fragment_info_t* fragment_info,
    uint32_t fid,
    uint32_t* version) {
  if (sanity_check(ctx) == TILEDB_ERR ||
      sanity_check(ctx, fragment_info) == TILEDB_ERR)
    return TILEDB_ERR;

  if (SAVE_ERROR_CATCH(
          ctx, fragment_info->fragment_info_->get_version(fid, version)))
    return TILEDB_ERR;

  return TILEDB_OK;
}

int32_t tiledb_fragment_info_has_consolidated_metadata(
    tiledb_ctx_t* ctx,
    tiledb_fragment_info_t* fragment_info,
    uint32_t fid,
    int32_t* has) {
  if (sanity_check(ctx) == TILEDB_ERR ||
      sanity_check(ctx, fragment_info) == TILEDB_ERR)
    return TILEDB_ERR;

  if (SAVE_ERROR_CATCH(
          ctx,
          fragment_info->fragment_info_->has_consolidated_metadata(fid, has)))
    return TILEDB_ERR;

  return TILEDB_OK;
}

int32_t tiledb_fragment_info_get_unconsolidated_metadata_num(
    tiledb_ctx_t* ctx,
    tiledb_fragment_info_t* fragment_info,
    uint32_t* unconsolidated) {
  if (sanity_check(ctx) == TILEDB_ERR ||
      sanity_check(ctx, fragment_info) == TILEDB_ERR)
    return TILEDB_ERR;

  *unconsolidated =
      fragment_info->fragment_info_->unconsolidated_metadata_num();

  return TILEDB_OK;
}

int32_t tiledb_fragment_info_get_to_vacuum_num(
    tiledb_ctx_t* ctx,
    tiledb_fragment_info_t* fragment_info,
    uint32_t* to_vacuum_num) {
  if (sanity_check(ctx) == TILEDB_ERR ||
      sanity_check(ctx, fragment_info) == TILEDB_ERR)
    return TILEDB_ERR;

  *to_vacuum_num = fragment_info->fragment_info_->to_vacuum_num();

  return TILEDB_OK;
}

int32_t tiledb_fragment_info_get_to_vacuum_uri(
    tiledb_ctx_t* ctx,
    tiledb_fragment_info_t* fragment_info,
    uint32_t fid,
    const char** uri) {
  if (sanity_check(ctx) == TILEDB_ERR ||
      sanity_check(ctx, fragment_info) == TILEDB_ERR)
    return TILEDB_ERR;

  if (SAVE_ERROR_CATCH(
          ctx, fragment_info->fragment_info_->get_to_vacuum_uri(fid, uri)))
    return TILEDB_ERR;

  return TILEDB_OK;
}

int32_t tiledb_fragment_info_get_array_schema(
    tiledb_ctx_t* ctx,
    tiledb_fragment_info_t* fragment_info,
    uint32_t fid,
    tiledb_array_schema_t** array_schema) {
  if (sanity_check(ctx) == TILEDB_ERR ||
      sanity_check(ctx, fragment_info) == TILEDB_ERR)
    return TILEDB_ERR;

  // Create array schema
  *array_schema = new (std::nothrow) tiledb_array_schema_t;
  if (*array_schema == nullptr) {
    auto st = Status::Error("Failed to allocate TileDB array schema object");
    LOG_STATUS(st);
    save_error(ctx, st);
    return TILEDB_OOM;
  }

  if (SAVE_ERROR_CATCH(
          ctx,
          fragment_info->fragment_info_->get_array_schema(
              fid, &(*array_schema)->array_schema_))) {
    delete *array_schema;
    *array_schema = nullptr;
    return TILEDB_ERR;
  }

  return TILEDB_OK;
}

int32_t tiledb_fragment_info_dump(
    tiledb_ctx_t* ctx, const tiledb_fragment_info_t* fragment_info, FILE* out) {
  if (sanity_check(ctx) == TILEDB_ERR ||
      sanity_check(ctx, fragment_info) == TILEDB_ERR)
    return TILEDB_ERR;
  fragment_info->fragment_info_->dump(out);
  return TILEDB_OK;
}<|MERGE_RESOLUTION|>--- conflicted
+++ resolved
@@ -36,11 +36,8 @@
 #include "tiledb/common/logger.h"
 #include "tiledb/sm/array/array.h"
 #include "tiledb/sm/array_schema/array_schema.h"
-<<<<<<< HEAD
+#include "tiledb/sm/array_schema/attribute_builder.h"
 #include "tiledb/sm/c_api/tiledb_experimental.h"
-=======
->>>>>>> 17b551a9
-#include "tiledb/sm/array_schema/attribute_builder.h"
 #include "tiledb/sm/c_api/tiledb_serialization.h"
 #include "tiledb/sm/c_api/tiledb_struct_def.h"
 #include "tiledb/sm/config/config.h"
@@ -2791,7 +2788,7 @@
   if (SAVE_ERROR_CATCH(
           ctx,
           array_schema_evolution->array_schema_evolution_->add_attribute(
-              attr->attr_)))
+              attr->attr_builder_)))
     return TILEDB_ERR;
   return TILEDB_OK;
 
