--- conflicted
+++ resolved
@@ -34,1296 +34,11 @@
 #ifndef TILEDB_STORAGE_MANAGER_H
 #define TILEDB_STORAGE_MANAGER_H
 
-<<<<<<< HEAD
-#include <atomic>
-#include <condition_variable>
-#include <functional>
-#include <list>
-#include <map>
-#include <mutex>
-#include <queue>
-#include <set>
-#include <string>
-#include <thread>
-
-#include "tiledb/api/c_api/tiledb_tile_sizes.h"
-#include "tiledb/common/common.h"
-#include "tiledb/common/heap_memory.h"
-#include "tiledb/common/logger_public.h"
-#include "tiledb/common/status.h"
-#include "tiledb/common/thread_pool.h"
-//#include "tiledb/sm/c_api/tiledb_struct_def.h"
-//#include "tiledb/sm/c_api/experimental/tiledb_struct_def.h"
-#include "tiledb/sm/config/config.h"
-#include "tiledb/sm/enums/walk_order.h"
-#include "tiledb/sm/filesystem/uri.h"
-#include "tiledb/sm/group/group.h"
-#include "tiledb/sm/misc/cancelable_tasks.h"
-#include "tiledb/sm/misc/types.h"
-#include "tiledb/sm/stats/global_stats.h"
-#include "tiledb/sm/tile/filtered_buffer.h"
-
-using namespace tiledb::common;
-
-namespace tiledb {
-namespace sm {
-
-class Array;
-class ArrayDirectory;
-class ArraySchema;
-class ArraySchemaEvolution;
-class Buffer;
-class BufferLRUCache;
-class Consolidator;
-class EncryptionKey;
-class FragmentMetadata;
-class FragmentInfo;
-class Group;
-class Metadata;
-class OpenArray;
-class MemoryTracker;
-class Query;
-class QueryCondition;
-class RestClient;
-class VFS;
-
-enum class EncryptionType : uint8_t;
-enum class ObjectType : uint8_t;
-
-/** The storage manager that manages pretty much everything in TileDB. */
-class StorageManager {
- public:
-  /* ********************************* */
-  /*          TYPE DEFINITIONS         */
-  /* ********************************* */
-
-  /** Enables iteration over TileDB objects in a path. */
-  class ObjectIter {
-   public:
-    /**
-     * There is a one-to-one correspondence between `expanded_` and `objs_`.
-     * An `expanded_` value is `true` if the corresponding `objs_` path
-     * has been expanded to the paths it contains in a post ored traversal.
-     * This is not used in a preorder traversal.
-     */
-    std::list<bool> expanded_;
-    /** The next URI in string format. */
-    std::string next_;
-    /** The next objects to be visited. */
-    std::list<URI> objs_;
-    /** The traversal order of the iterator. */
-    WalkOrder order_;
-    /** `True` if the iterator will recursively visit the directory tree. */
-    bool recursive_;
-  };
-
-  /* ********************************* */
-  /*     CONSTRUCTORS & DESTRUCTORS    */
-  /* ********************************* */
-
-  /** Constructor. */
-  StorageManager(
-      ThreadPool* compute_tp,
-      ThreadPool* io_tp,
-      stats::Stats* parent_stats,
-      shared_ptr<Logger> logger);
-
-  /** Destructor. */
-  ~StorageManager();
-
-  DISABLE_COPY_AND_COPY_ASSIGN(StorageManager);
-  DISABLE_MOVE_AND_MOVE_ASSIGN(StorageManager);
-
-  /* ********************************* */
-  /*                API                */
-  /* ********************************* */
-
-  /**
-   * Closes an array opened for reads.
-   *
-   * @param array The array to be closed.
-   * @return Status
-   */
-  Status array_close_for_reads(Array* array);
-
-  /**
-   * Closes an array opened for writes.
-   *
-   * @param array The array to be closed.
-   * @return Status
-   */
-  Status array_close_for_writes(Array* array);
-
-  /**
-   * Closes an array opened for deletes.
-   *
-   * @param array The array to be closed.
-   * @return Status
-   */
-  Status array_close_for_deletes(Array* array);
-
-  /**
-   * Closes an array opened for updates.
-   *
-   * @param array The array to be closed.
-   * @return Status
-   */
-  Status array_close_for_updates(Array* array);
-
-  /**
-   * Closes an group opened for reads.
-   *
-   * @param group The group to be closed.
-   * @return Status
-   */
-  Status group_close_for_reads(tiledb::sm::Group* group);
-
-  /**
-   * Closes an group opened for writes.
-   *
-   * @param group The group to be closed.
-   * @return Status
-   */
-  Status group_close_for_writes(tiledb::sm::Group* group);
-
-  /**
-   * Loads the group metadata from persistent storage based on
-   * the input URI manager.
-   */
-  Status load_group_metadata(
-      const tdb_shared_ptr<GroupDirectory>& group_dir,
-      const EncryptionKey& encryption_key,
-      Metadata* metadata);
-
-  /**
-   * Load data from persistent storage.
-   *
-   * @param uri The object URI.
-   * @param offset The offset into the file to read from.
-   * @param encryption_key The encryption key to use.
-   * @return Status, Tile with the data.
-   */
-  tuple<Status, optional<Tile>> load_data_from_generic_tile(
-      const URI& uri, uint64_t offset, const EncryptionKey& encryption_key);
-
-  /**
-   * Load a group detail from URI
-   *
-   * @param group_uri group uri
-   * @param uri location to load
-   * @param encryption_key encryption key
-   * @return tuple Status and pointer to group deserialized
-   */
-  tuple<Status, optional<shared_ptr<Group>>> load_group_from_uri(
-      const URI& group_uri,
-      const URI& uri,
-      const EncryptionKey& encryption_key);
-
-  /**
-   * Load group details based on group directory
-   *
-   * @param group_directory
-   * @param encryption_key encryption key
-   *
-   * @return tuple Status and pointer to group deserialized
-   */
-  tuple<Status, optional<shared_ptr<Group>>> load_group_details(
-      const shared_ptr<GroupDirectory>& group_directory,
-      const EncryptionKey& encryption_key);
-
-  /**
-   * Store the group details
-   *
-   * @param group to serialize and store
-   * @param encryption_key encryption key for at-rest encryption
-   * @return status
-   */
-  Status store_group_detail(Group* group, const EncryptionKey& encryption_key);
-
-  /**
-   * Returns the array schemas and fragment metadata for the given array.
-   * The function will focus only on relevant schemas and metadata as
-   * dictated by the input URI manager.
-   *
-   * @param array_dir The ArrayDirectory object used to retrieve the
-   *     various URIs in the array directory.
-   * @param memory_tracker The memory tracker of the array
-   *     for which the fragment metadata is loaded.
-   * @param enc_key The encryption key to use.
-   * @return tuple of Status, latest ArraySchema, map of all array schemas and
-   * vector of FragmentMetadata
-   *        Status Ok on success, else error
-   *        ArraySchema The array schema to be retrieved after the
-   *           array is opened.
-   *        ArraySchemaMap Map of all array schemas found keyed by name
-   *        fragment_metadata The fragment metadata to be retrieved
-   *           after the array is opened.
-   */
-  tuple<
-      Status,
-      optional<shared_ptr<ArraySchema>>,
-      optional<std::unordered_map<std::string, shared_ptr<ArraySchema>>>,
-      optional<std::vector<shared_ptr<FragmentMetadata>>>>
-  load_array_schemas_and_fragment_metadata(
-      const ArrayDirectory& array_dir,
-      MemoryTracker* memory_tracker,
-      const EncryptionKey& enc_key);
-
-  /**
-   * Returns the array schemas and fragment metadata for the given array.
-   * The function will focus only on relevant schemas and metadata as
-   * dictated by the input URI manager.
-   *
-   * @param array_dir The ArrayDirectory object used to retrieve the
-   *     various URIs in the array directory.
-   * @param memory_tracker The memory tracker of the array
-   *     for which the fragment metadata is loaded.
-   * @param enc_key The encryption key to use.
-   * @return tuple of Status, latest ArraySchema, map of all array schemas and
-   * vector of FragmentMetadata
-   *        Status Ok on success, else error
-   *        ArraySchema The array schema to be retrieved after the
-   *           array is opened.
-   *        ArraySchemaMap Map of all array schemas found keyed by name
-   *        fragment_metadata The fragment metadata to be retrieved
-   *           after the array is opened.
-   */
-  tuple<
-      Status,
-      optional<shared_ptr<ArraySchema>>,
-      optional<std::unordered_map<std::string, shared_ptr<ArraySchema>>>,
-      optional<std::vector<shared_ptr<FragmentMetadata>>>>
-  load_array_schemas_and_all_fragment_metadata(
-      const ArrayDirectory& array_dir,
-      MemoryTracker* memory_tracker,
-      const EncryptionKey& enc_key);
-
-  /**
-   * Opens an array for reads at a timestamp. All the metadata of the
-   * fragments created before or at the input timestamp are retrieved.
-   *
-   * If a timestamp_start is provided, this API will open the array between
-   * `timestamp_start` and `timestamp_end`.
-   *
-   * @param array The array to be opened.
-   * @return tuple of Status, latest ArraySchema, map of all array schemas and
-   * vector of FragmentMetadata
-   *        Status Ok on success, else error
-   *        ArraySchema The array schema to be retrieved after the
-   *           array is opened.
-   *        ArraySchemaMap Map of all array schemas found keyed by name
-   *        fragment_metadata The fragment metadata to be retrieved
-   *           after the array is opened.
-   */
-  tuple<
-      Status,
-      optional<shared_ptr<ArraySchema>>,
-      optional<std::unordered_map<std::string, shared_ptr<ArraySchema>>>,
-      optional<std::vector<shared_ptr<FragmentMetadata>>>>
-  array_open_for_reads(Array* array);
-
-  /**
-   * Opens an array for reads without fragments.
-   *
-   * @param array The array to be opened.
-   * @return tuple of Status, latest ArraySchema and map of all array schemas
-   *        Status Ok on success, else error
-   *        ArraySchema The array schema to be retrieved after the
-   *          array is opened.
-   *        ArraySchemaMap Map of all array schemas found keyed by name
-   */
-  tuple<
-      Status,
-      optional<shared_ptr<ArraySchema>>,
-      optional<std::unordered_map<std::string, shared_ptr<ArraySchema>>>>
-  array_open_for_reads_without_fragments(Array* array);
-
-  /** Opens an array for writes.
-   *
-   * @param array The array to open.
-   * @return tuple of Status, latest ArraySchema and map of all array schemas
-   *        Status Ok on success, else error
-   *        ArraySchema The array schema to be retrieved after the
-   *          array is opened.
-   *        ArraySchemaMap Map of all array schemas found keyed by name
-   */
-  tuple<
-      Status,
-      optional<shared_ptr<ArraySchema>>,
-      optional<std::unordered_map<std::string, shared_ptr<ArraySchema>>>>
-  array_open_for_writes(Array* array);
-
-  /**
-   * Opens an group for reads.
-   *
-   * @param group The group to be opened.
-   * @return tuple of Status, latest GroupSchema and map of all group schemas
-   *        Status Ok on success, else error
-   */
-  std::tuple<
-      Status,
-      std::optional<
-          const std::unordered_map<std::string, tdb_shared_ptr<GroupMember>>>>
-  group_open_for_reads(Group* group);
-
-  /** Opens an group for writes.
-   *
-   * @param group The group to open.
-   * @return tuple of Status, latest GroupSchema and map of all group schemas
-   *        Status Ok on success, else error
-   */
-  std::tuple<
-      Status,
-      std::optional<
-          const std::unordered_map<std::string, tdb_shared_ptr<GroupMember>>>>
-  group_open_for_writes(Group* group);
-
-  /**
-   * Load fragments for an already open array.
-   *
-   * @param array The open array.
-   * @param fragment_info The list of fragment info.
-   * @return Status, the fragment metadata to be loaded.
-   */
-  tuple<Status, optional<std::vector<shared_ptr<FragmentMetadata>>>>
-  array_load_fragments(
-      Array* array, const std::vector<TimestampedURI>& fragment_info);
-
-  /**
-   * Reopen an array for reads.
-   *
-   * @param array The array to reopen.
-   * @return tuple of Status, latest ArraySchema, map of all array schemas and
-   * vector of FragmentMetadata
-   *        Status Ok on success, else error
-   *        ArraySchema The array schema to be retrieved after the
-   *          array is opened.
-   *        ArraySchemaMap Map of all array schemas found keyed by name
-   *        FragmentMetadata The fragment metadata to be retrieved
-   *          after the array is opened.
-   */
-  tuple<
-      Status,
-      optional<shared_ptr<ArraySchema>>,
-      optional<std::unordered_map<std::string, shared_ptr<ArraySchema>>>,
-      optional<std::vector<shared_ptr<FragmentMetadata>>>>
-  array_reopen(Array* array);
-
-  /**
-   * Consolidates the fragments of an array into a single one.
-   *
-   * @param array_name The name of the array to be consolidated.
-   * @param encryption_type The encryption type of the array
-   * @param encryption_key If the array is encrypted, the private encryption
-   *    key. For unencrypted arrays, pass `nullptr`.
-   * @param key_length The length in bytes of the encryption key.
-   * @param config Configuration parameters for the consolidation
-   *     (`nullptr` means default, which will use the config associated with
-   *      this instance).
-   * @return Status
-   */
-  Status array_consolidate(
-      const char* array_name,
-      EncryptionType encryption_type,
-      const void* encryption_key,
-      uint32_t key_length,
-      const Config* config);
-
-  /**
-   * Consolidates the fragments of an array into a single one.
-   *
-   * @param array_name The name of the array to be consolidated.
-   * @param encryption_type The encryption type of the array
-   * @param encryption_key If the array is encrypted, the private encryption
-   *    key. For unencrypted arrays, pass `nullptr`.
-   * @param key_length The length in bytes of the encryption key.
-   * @param fragment_uris URIs of the fragments to consolidate.
-   * @param config Configuration parameters for the consolidation
-   *     (`nullptr` means default, which will use the config associated with
-   *      this instance).
-   * @return Status
-   */
-  Status fragments_consolidate(
-      const char* array_name,
-      EncryptionType encryption_type,
-      const void* encryption_key,
-      uint32_t key_length,
-      const std::vector<std::string> fragment_uris,
-      const Config* config);
-
-  /**
-   * Cleans up the array fragments.
-   *
-   * @param array_name The name of the array to be vacuumed.
-   * @param timestamp_start The start timestamp at which to vacuum.
-   * @param timestamp_end The end timestamp at which to vacuum.
-   * @param for_deletes True if vacuumuming for deletion of fragments.
-   * @return Status
-   */
-  Status fragments_vacuum(
-      const char* array_name,
-      uint64_t timestamp_start,
-      uint64_t timestamp_end,
-      bool for_deletes);
-
-  /**
-   * Cleans up the array, such as its consolidated fragments and array
-   * metadata. Note that this will coarsen the granularity of time traveling
-   * (see docs for more information).
-   *
-   * @param array_name The name of the array to be vacuumed.
-   * @param config Configuration parameters for vacuuming.
-   * @return Status
-   */
-  Status array_vacuum(const char* array_name, const Config* config);
-
-  /**
-   * Consolidates the metadata of an array into a single file.
-   *
-   * @param array_name The name of the array whose metadata will be
-   *     consolidated.
-   * @param encryption_type The encryption type of the array
-   * @param encryption_key If the array is encrypted, the private encryption
-   *    key. For unencrypted arrays, pass `nullptr`.
-   * @param key_length The length in bytes of the encryption key.
-   * @param config Configuration parameters for the consolidation
-   *     (`nullptr` means default, which will use the config associated with
-   *      this instance).
-   * @return Status
-   */
-  Status array_metadata_consolidate(
-      const char* array_name,
-      EncryptionType encryption_type,
-      const void* encryption_key,
-      uint32_t key_length,
-      const Config* config);
-
-  /**
-   * Creates a TileDB array storing its schema.
-   *
-   * @param array_uri The URI of the array to be created.
-   * @param array_schema The array schema.
-   * @param encryption_key The encryption key to use.
-   * @return Status
-   */
-  Status array_create(
-      const URI& array_uri,
-      const shared_ptr<ArraySchema>& array_schema,
-      const EncryptionKey& encryption_key);
-
-  /**
-   * Evolve a TileDB array schema and store its new schema.
-   *
-   * @param array_dir The ArrayDirectory object used to retrieve the
-   *     various URIs in the array directory.
-   * @param schema_evolution The schema evolution.
-   * @param encryption_key The encryption key to use.
-   * @return Status
-   */
-  Status array_evolve_schema(
-      const ArrayDirectory& array_dir,
-      ArraySchemaEvolution* array_schema,
-      const EncryptionKey& encryption_key);
-
-  /**
-   * Upgrade a TileDB array to latest format version.
-   *
-   * @param array_dir The ArrayDirectory object used to retrieve the
-   *     various URIs in the array directory.
-   * @param config Configuration parameters for the upgrade
-   *     (`nullptr` means default, which will use the config associated with
-   *      this instance).
-   * @return Status
-   */
-  Status array_upgrade_version(
-      const ArrayDirectory& array_dir, const Config* config);
-
-  /**
-   * Retrieves the non-empty domain from an array. This is the union of the
-   * non-empty domains of the array fragments.
-   *
-   * @param array An open array object (must be already open).
-   * @param domain The domain to be retrieved.
-   * @param is_empty `true` if the non-empty domain is empty (the array
-   *     is empty).
-   * @return Status
-   */
-  Status array_get_non_empty_domain(
-      Array* array, NDRange* domain, bool* is_empty);
-
-  /**
-   * Retrieves the non-empty domain from an array. This is the union of the
-   * non-empty domains of the array fragments.
-   *
-   * @param array An open array object (must be already open).
-   * @param domain The domain to be retrieved.
-   * @param is_empty `ture` if the non-empty domain is empty (the array
-   *     is empty).
-   * @return Status
-   */
-  Status array_get_non_empty_domain(Array* array, void* domain, bool* is_empty);
-
-  /**
-   * Retrieves the non-empty domain from an array on the given dimension.
-   * This is the union of the non-empty domains of the array fragments.
-   *
-   * @param array An open array object (must be already open).
-   * @param idx The dimension index.
-   * @param domain The domain to be retrieved.
-   * @param is_empty `ture` if the non-empty domain is empty (the array
-   *     is empty).
-   * @return Status
-   */
-  Status array_get_non_empty_domain_from_index(
-      Array* array, unsigned idx, void* domain, bool* is_empty);
-
-  /**
-   * Retrieves the non-empty domain from an array on the given dimension.
-   * This is the union of the non-empty domains of the array fragments.
-   *
-   * @param array An open array object (must be already open).
-   * @param name The dimension name.
-   * @param domain The domain to be retrieved.
-   * @param is_empty `ture` if the non-empty domain is empty (the array
-   *     is empty).
-   * @return Status
-   */
-  Status array_get_non_empty_domain_from_name(
-      Array* array, const char* name, void* domain, bool* is_empty);
-
-  /**
-   * Retrieves the non-empty domain size from an array on the given dimension.
-   * This is the union of the non-empty domains of the array fragments.
-   * Applicable only to var-sized dimensions.
-   *
-   * @param array An open array object (must be already open).
-   * @param idx The dimension index.
-   * @param start_size The size in bytes of the range start.
-   * @param end_size The size in bytes of the range end.
-   * @param is_empty `ture` if the non-empty domain is empty (the array
-   *     is empty).
-   * @return Status
-   */
-  Status array_get_non_empty_domain_var_size_from_index(
-      Array* array,
-      unsigned idx,
-      uint64_t* start_size,
-      uint64_t* end_size,
-      bool* is_empty);
-
-  /**
-   * Retrieves the non-empty domain size from an array on the given dimension.
-   * This is the union of the non-empty domains of the array fragments.
-   * Applicable only to var-sized dimensions.
-   *
-   * @param array An open array object (must be already open).
-   * @param name The dimension name.
-   * @param start_size The size in bytes of the range start.
-   * @param end_size The size in bytes of the range end.
-   * @param is_empty `ture` if the non-empty domain is empty (the array
-   *     is empty).
-   * @return Status
-   */
-  Status array_get_non_empty_domain_var_size_from_name(
-      Array* array,
-      const char* name,
-      uint64_t* start_size,
-      uint64_t* end_size,
-      bool* is_empty);
-
-  /**
-   * Retrieves the non-empty domain from an array on the given dimension.
-   * This is the union of the non-empty domains of the array fragments.
-   * Applicable only to var-sized dimensions.
-   *
-   * @param array An open array object (must be already open).
-   * @param idx The dimension index.
-   * @param start The domain range start to set.
-   * @param end The domain range end to set.
-   * @param is_empty `ture` if the non-empty domain is empty (the array
-   *     is empty).
-   * @return Status
-   */
-  Status array_get_non_empty_domain_var_from_index(
-      Array* array, unsigned idx, void* start, void* end, bool* is_empty);
-
-  /**
-   * Retrieves the non-empty domain from an array on the given dimension.
-   * This is the union of the non-empty domains of the array fragments.
-   * Applicable only to var-sized dimensions.
-   *
-   * @param array An open array object (must be already open).
-   * @param name The dimension name.
-   * @param start The domain range start to set.
-   * @param end The domain range end to set.
-   * @param is_empty `ture` if the non-empty domain is empty (the array
-   *     is empty).
-   * @return Status
-   */
-  Status array_get_non_empty_domain_var_from_name(
-      Array* array, const char* name, void* start, void* end, bool* is_empty);
-
-  /**
-   * Retrieves the encryption type from an array.
-   *
-   * @param array_dir The ArrayDirectory object used to retrieve the
-   *     various URIs in the array directory.
-   * @param encryption_type Set to the encryption type of the array.
-   * @return Status
-   */
-  Status array_get_encryption(
-      const ArrayDirectory& array_dir, EncryptionType* encryption_type);
-
-  /**
-   * Pushes an async query to the queue.
-   *
-   * @param query The async query.
-   * @return Status
-   */
-  Status async_push_query(Query* query);
-
-  /** Cancels all background tasks. */
-  Status cancel_all_tasks();
-
-  /** Returns true while all tasks are being cancelled. */
-  bool cancellation_in_progress();
-
-  /** Returns the configuration parameters. */
-  const Config& config() const;
-
-  /** Creates a directory with the input URI. */
-  Status create_dir(const URI& uri);
-
-  /** Creates an empty file with the input URI. */
-  Status touch(const URI& uri);
-
-  /** Returns the current map of any set tags. */
-  const std::unordered_map<std::string, std::string>& tags() const;
-
-  /**
-   * Creates a TileDB group.
-   *
-   * @param group The URI of the group to be created.
-   * @return Status
-   */
-  Status group_create(const std::string& group);
-
-  /**
-   * Initializes the storage manager.
-   *
-   * @param config The configuration parameters.
-   * @return Status
-   */
-  Status init(const Config& config);
-
-  /** Returns the thread pool for compute-bound tasks. */
-  ThreadPool* compute_tp() const;
-
-  /** Returns the thread pool for io-bound tasks. */
-  ThreadPool* io_tp() const;
-
-  /**
-   * If the storage manager was configured with a REST server, return the
-   * client instance. Else, return nullptr.
-   */
-  RestClient* rest_client() const;
-
-  /**
-   * Checks if the input URI represents an array.
-   *
-   * @param The URI to be checked.
-   * @param is_array Set to `true` if the URI is an array and `false` otherwise.
-   * @return Status
-   */
-  Status is_array(const URI& uri, bool* is_array) const;
-
-  /**
-   * Checks if the input URI represents a directory.
-   *
-   * @param The URI to be checked.
-   * @param is_dir Set to `true` if the URI is a directory and `false`
-   *     otherwise.
-   * @return Status
-   */
-  Status is_dir(const URI& uri, bool* is_dir) const;
-
-  /**
-   * Checks if the input URI represents a group.
-   *
-   * @param The URI to be checked.
-   * @param is_group Set to `true` if the URI is a group and `false`
-   *     otherwise.
-   * @return Status
-   */
-  Status is_group(const URI& uri, bool* is_group) const;
-
-  /**
-   * Checks if the input URI represents a file.
-   *
-   * @param The URI to be checked.
-   * @param is_file Set to `true` if the URI is a file and `false`
-   *     otherwise.
-   * @return Status
-   */
-  Status is_file(const URI& uri, bool* is_file) const;
-
-  /**
-   * Loads the schema of a schema uri from persistent storage into memory.
-   *
-   * @param array_schema_uri The URI path of the array schema.
-   * @param encryption_key The encryption key to use.
-   * @return Status, the loaded array schema
-   */
-  tuple<Status, optional<shared_ptr<ArraySchema>>> load_array_schema_from_uri(
-      const URI& array_schema_uri, const EncryptionKey& encryption_key);
-
-  /**
-   * Loads the latest schema of an array from persistent storage into memory.
-   *
-   * @param array_dir The ArrayDirectory object used to retrieve the
-   *     various URIs in the array directory.
-   * @param encryption_key The encryption key to use.
-   * @return Status, a new ArraySchema
-   */
-  tuple<Status, optional<shared_ptr<ArraySchema>>> load_array_schema_latest(
-      const ArrayDirectory& array_dir, const EncryptionKey& encryption_key);
-
-  /**
-   * It loads and returns the latest schema and all the array schemas
-   * (in the presence of schema evolution).
-   *
-   * @param array_dir The ArrayDirectory object used to retrieve the
-   *     various URIs in the array directory.
-   * @param encryption_key The encryption key to use.
-   * @return tuple of Status, latest array schema and all array schemas.
-   *   Status Ok on success, else error
-   *   ArraySchema The latest array schema.
-   *   ArraySchemaMap Map of all array schemas loaded, keyed by name
-   */
-  tuple<
-      Status,
-      optional<shared_ptr<ArraySchema>>,
-      optional<std::unordered_map<std::string, shared_ptr<ArraySchema>>>>
-  load_array_schemas(
-      const ArrayDirectory& array_dir, const EncryptionKey& encryption_key);
-
-  /**
-   * Loads all schemas of an array from persistent storage into memory.
-   *
-   * @param array_dir The ArrayDirectory object used to retrieve the
-   *     various URIs in the array directory.
-   * @param encryption_key The encryption key to use.
-   * @return tuple of Status and optional unordered map. If Status is an error
-   * the unordered_map will be nullopt
-   *        Status Ok on success, else error
-   *        ArraySchemaMap Map of all array schemas found keyed by name
-   */
-  tuple<
-      Status,
-      optional<std::unordered_map<std::string, shared_ptr<ArraySchema>>>>
-  load_all_array_schemas(
-      const ArrayDirectory& array_dir, const EncryptionKey& encryption_key);
-
-  /**
-   * Loads the array metadata from persistent storage based on
-   * the input URI manager.
-   */
-  Status load_array_metadata(
-      const ArrayDirectory& array_dir,
-      const EncryptionKey& encryption_key,
-      Metadata* metadata);
-
-  /**
-   * Loads the delete conditions from storage.
-   *
-   * @param array The array.
-   * @return Status, vector of the delete conditions.
-   */
-  tuple<Status, optional<std::vector<QueryCondition>>> load_delete_conditions(
-      const Array& array);
-
-  /** Removes a TileDB object (group, array). */
-  Status object_remove(const char* path) const;
-
-  /**
-   * Renames a TileDB object (group, array). If
-   * `new_path` exists, `new_path` will be overwritten.
-   */
-  Status object_move(const char* old_path, const char* new_path) const;
-
-  /**
-   * Creates a new object iterator for the input path. The iteration
-   * in this case will be recursive in the entire directory tree rooted
-   * at `path`.
-   *
-   * @param obj_iter The object iterator to be created (memory is allocated for
-   *     it by the function).
-   * @param path The path the iterator will target at.
-   * @param order The traversal order of the iterator.
-   * @return Status
-   */
-  Status object_iter_begin(
-      ObjectIter** obj_iter, const char* path, WalkOrder order);
-
-  /**
-   * Creates a new object iterator for the input path. The iteration will
-   * not be recursive, and only the children of `path` will be visited.
-   *
-   * @param obj_iter The object iterator to be created (memory is allocated for
-   *     it by the function).
-   * @param path The path the iterator will target at.
-   * @return Status
-   */
-  Status object_iter_begin(ObjectIter** obj_iter, const char* path);
-
-  /** Frees the object iterator. */
-  void object_iter_free(ObjectIter* obj_iter);
-
-  /**
-   * Retrieves the next object path and type.
-   *
-   * @param obj_iter The object iterator.
-   * @param path The object path that is retrieved.
-   * @param type The object type that is retrieved.
-   * @param has_next True if an object path was retrieved and false otherwise.
-   * @return Status
-   */
-  Status object_iter_next(
-      ObjectIter* obj_iter,
-      const char** path,
-      ObjectType* type,
-      bool* has_next);
-
-  /**
-   * Retrieves the next object in the post-order traversal.
-   *
-   * @param obj_iter The object iterator.
-   * @param path The object path that is retrieved.
-   * @param type The object type that is retrieved.
-   * @param has_next True if an object path was retrieved and false otherwise.
-   * @return Status
-   */
-  Status object_iter_next_postorder(
-      ObjectIter* obj_iter,
-      const char** path,
-      ObjectType* type,
-      bool* has_next);
-
-  /**
-   * Retrieves the next object in the post-order traversal.
-   *
-   * @param obj_iter The object iterator.
-   * @param path The object path that is retrieved.
-   * @param type The object type that is retrieved.
-   * @param has_next True if an object path was retrieved and false otherwise.
-   * @return Status
-   */
-  Status object_iter_next_preorder(
-      ObjectIter* obj_iter,
-      const char** path,
-      ObjectType* type,
-      bool* has_next);
-
-  /**
-   * Returns the tiledb object type
-   *
-   * @param uri Path to TileDB object resource
-   * @param type The ObjectType to be retrieved.
-   * @return Status
-   */
-  Status object_type(const URI& uri, ObjectType* type) const;
-
-  /** Submits a query for (sync) execution. */
-  Status query_submit(Query* query);
-
-  /**
-   * Submits a query for async execution.
-   *
-   * @param query The query to submit.
-   * @return Status
-   */
-  Status query_submit_async(Query* query);
-
-  /**
-   * Reads from the cache into the input buffer. `uri` and `offset` collectively
-   * form the key of the cached object to be read. Essentially, this is used
-   * to read potentially cached tiles. `uri` is the URI of the attribute the
-   * tile belongs to, and `offset` is the offset in the attribute file where
-   * the tile is located. Observe that the `uri`, `offset` pair is unique.
-   *
-   * @param uri The URI of the cached object.
-   * @param offset The offset of the cached object.
-   * @param buffer The buffer to write into. The function reallocates memory
-   *     for the buffer, sets its size to *nbytes* and resets its offset.
-   * @param nbytes Number of bytes to be read.
-   * @param in_cache This is set to `true` if the object is in the cache,
-   *     and `false` otherwise.
-   * @return Status.
-   */
-  Status read_from_cache(
-      const URI& uri,
-      uint64_t offset,
-      FilteredBuffer& buffer,
-      uint64_t nbytes,
-      bool* in_cache) const;
-
-  /**
-   * Reads from a file into the input buffer.
-   *
-   * @param uri The URI file to read from.
-   * @param offset The offset in the file the read will start from.
-   * @param buffer The buffer to write into. The function reallocates memory
-   *     for the buffer, sets its size to *nbytes* and resets its offset.
-   * @param nbytes The number of bytes to read.
-   * @return Status.
-   */
-  Status read(
-      const URI& uri, uint64_t offset, Buffer* buffer, uint64_t nbytes) const;
-
-  /**
-   * Reads from a file into the raw input buffer.
-   *
-   * @param uri The URI file to read from.
-   * @param offset The offset in the file the read will start from.
-   * @param buffer The buffer to write into.
-   * @param nbytes The number of bytes to read.
-   * @return Status.
-   */
-  Status read(
-      const URI& uri, uint64_t offset, void* buffer, uint64_t nbytes) const;
-
-  /**
-   * Sets a string/string KV "tag" on the storage manager instance.
-   *
-   * This is currently only meant for internal TileDB Inc. usage.
-   *
-   * @param key Tag key
-   * @param value Tag value
-   * @return Status
-   */
-  Status set_tag(const std::string& key, const std::string& value);
-
-  /**
-   * Stores an array schema into persistent storage.
-   *
-   * @param array_schema The array metadata to be stored.
-   * @param encryption_key The encryption key to use.
-   * @return Status
-   */
-  Status store_array_schema(
-      const shared_ptr<ArraySchema>& array_schema,
-      const EncryptionKey& encryption_key);
-
-  /**
-   * Stores the metadata into persistent storage.
-   *
-   * @param uri The object URI.
-   * @param encryption_key The encryption key to use.
-   * @param metadata The  metadata.
-   * @return Status
-   */
-  Status store_metadata(
-      const URI& uri, const EncryptionKey& encryption_key, Metadata* metadata);
-
-  /**
-   * Stores data into persistent storage.
-   *
-   * @param data Data to store.
-   * @param size Size of the data.
-   * @param uri The object URI.
-   * @param encryption_key The encryption key to use.
-   * @return Status
-   */
-  Status store_data_to_generic_tile(
-      void* data,
-      const size_t size,
-      const URI& uri,
-      const EncryptionKey& encryption_key);
-
-  /**
-   * Stores data into persistent storage.
-   *
-   * @param tile Tile to store.
-   * @param uri The object URI.
-   * @param encryption_key The encryption key to use.
-   * @return Status
-   */
-  Status store_data_to_generic_tile(
-      Tile& tile, const URI& uri, const EncryptionKey& encryption_key);
-
-  /** Closes a file, flushing its contents to persistent storage. */
-  Status close_file(const URI& uri);
-
-  /** Syncs a file or directory, flushing its contents to persistent storage. */
-  Status sync(const URI& uri);
-
-  /** Returns the virtual filesystem object. */
-  VFS* vfs() const;
-
-  /**
-   * Writes the contents of a buffer into the cache. `uri` and `offset`
-   * collectively form the key of the object to be cached. Essentially, this is
-   * used to cach tiles. `uri` is the URI of the attribute the
-   * tile belongs to, and `offset` is the offset in the attribute file where
-   * the tile is located. Observe that the `uri`, `offset` pair is unique.
-   *
-   * @param uri The URI of the cached object.
-   * @param offset The offset of the cached object.
-   * @param buffer The buffer whose contents will be cached.
-   * @return Status.
-   */
-  Status write_to_cache(
-      const URI& uri, uint64_t offset, const FilteredBuffer& buffer) const;
-
-  /**
-   * Writes the input data into a URI file.
-   *
-   * @param uri The file to write into.
-   * @param data The data to write.
-   * @param size The data size in bytes.
-   * @return Status.
-   */
-  Status write(const URI& uri, void* data, uint64_t size) const;
-
-  /** Returns `stats_`. */
-  stats::Stats* stats();
-
-  /** Returns the internal logger object. */
-  shared_ptr<Logger> logger() const;
-
-  /**
-   * Consolidates the metadata of a group into a single file.
-   *
-   * @param group_name The name of the group whose metadata will be
-   *     consolidated.
-   * @param config Configuration parameters for the consolidation
-   *     (`nullptr` means default, which will use the config associated with
-   *      this instance).
-   * @return Status
-   */
-  Status group_metadata_consolidate(
-      const char* group_name, const Config* config);
-
-  /**
-   * Vacuums the consolidated metadata files of a group.
-   *
-   * @param group_name The name of the group whose metadata will be
-   *     vacuumed.
-   * @param config Configuration parameters for vacuuming
-   *     (`nullptr` means default, which will use the config associated with
-   *      this instance).
-   * @return Status
-   */
-  Status group_metadata_vacuum(const char* group_name, const Config* config);
-
-  /**
-   * Populates an encryption key from either the option config param or the
-   * member config_, returning a null/empty configuration key in the event of
-   * no sm.encryption_key config data being found.
-   *
-   * @param enc_key to receive the populated EncryptionKey
-   * @param config optional config, if present, taking precedence over internal
-   *     object config
-   */
-  void encryption_key_from_configs(
-      EncryptionKey& enc_key, const Config* config);
-
-  /**
-   * Finds the max tile size(s) across all fragments in the array uri.
-   *
-   * @param uri The URI of the array to examine.
-   * @param tile_sizes The receiver for the obtained sizes.
-   * @param config The Config object to be used for poss encryption and any
-   *     other operation modifiers.
-   */
-  void array_get_fragment_tile_size_extremes(
-      const URI& array_uri,
-      tiledb_fragment_tile_size_extremes_t* tile_extreme_sizes,
-      const Config* config);
-
- private:
-  /* ********************************* */
-  /*        PRIVATE DATATYPES          */
-  /* ********************************* */
-
-  /**
-   * Helper RAII struct that increments 'queries_in_progress' in the constructor
-   * and decrements in the destructor, on the given StorageManager instance.
-   *
-   * This ensures that the counter is decremented even in the case of
-   * exceptions.
-   */
-  struct QueryInProgress {
-    /** The StorageManager instance. */
-    StorageManager* sm;
-
-    /** Constructor. Calls increment_in_progress() on given StorageManager. */
-    QueryInProgress(StorageManager* sm)
-        : sm(sm) {
-      sm->increment_in_progress();
-    }
-
-    /** Destructor. Calls decrement_in_progress() on given StorageManager. */
-    ~QueryInProgress() {
-      sm->decrement_in_progress();
-    }
-  };
-
-  /* ********************************* */
-  /*        PRIVATE ATTRIBUTES         */
-  /* ********************************* */
-
-  /** The class stats. */
-  stats::Stats* stats_;
-
-  /** The class logger. */
-  shared_ptr<Logger> logger_;
-
-  /** Set to true when tasks are being cancelled. */
-  bool cancellation_in_progress_;
-
-  /** Mutex protecting cancellation_in_progress_. */
-  std::mutex cancellation_in_progress_mtx_;
-
-  /**
-   * The condition variable for exlcusively locking arrays. This is used
-   * to wait for an array to be closed, before being exclusively locked
-   * by `array_xlock`.
-   */
-  std::condition_variable xlock_cv_;
-
-  /** Mutex for providing thread-safety upon creating TileDB objects. */
-  std::mutex object_create_mtx_;
-
-  /** Stores the TileDB configuration parameters. */
-  Config config_;
-
-  /** Keeps track of which arrays are open. */
-  std::set<Array*> open_arrays_;
-
-  /** Mutex for managing open arrays. */
-  std::mutex open_arrays_mtx_;
-
-  /** Keeps track of which groups are open. */
-  std::set<Group*> open_groups_;
-
-  /** Mutex for managing open groups. */
-  std::mutex open_groups_mtx_;
-
-  /** Count of the number of queries currently in progress. */
-  uint64_t queries_in_progress_;
-
-  /** Guards queries_in_progress_ counter. */
-  std::mutex queries_in_progress_mtx_;
-
-  /** Guards queries_in_progress_ counter. */
-  std::condition_variable queries_in_progress_cv_;
-
-  /** The thread pool for compute-bound tasks. */
-  ThreadPool* const compute_tp_;
-
-  /** The thread pool for io-bound tasks. */
-  ThreadPool* const io_tp_;
-
-  /** Tracks all scheduled tasks that can be safely cancelled before execution.
-   */
-  CancelableTasks cancelable_tasks_;
-
-  /** Tags for the context object. */
-  std::unordered_map<std::string, std::string> tags_;
-
-  /** A tile cache. */
-  tdb_unique_ptr<BufferLRUCache> tile_cache_;
-
-  /**
-   * Virtual filesystem handler. It directs queries to the appropriate
-   * filesystem backend. Note that this is stateful.
-   */
-  VFS* vfs_;
-
-  /** The rest client (may be null if none was configured). */
-  tdb_unique_ptr<RestClient> rest_client_;
-
-  /* ********************************* */
-  /*         PRIVATE METHODS           */
-  /* ********************************* */
-
-  /** Decrement the count of in-progress queries. */
-  void decrement_in_progress();
-
-  /** Increment the count of in-progress queries. */
-  void increment_in_progress();
-
-  /**
-   * Loads the fragment metadata of an open array given a vector of
-   * fragment URIs `fragments_to_load`.
-   * The function stores the fragment metadata of each fragment
-   * in `fragments_to_load` into the returned vector, such
-   * that there is a one-to-one correspondence between the two vectors.
-   *
-   * If `meta_buf` has data, then some fragment metadata may be contained
-   * in there and does not need to be loaded from storage. In that
-   * case, `offsets` helps identifying each fragment metadata in the
-   * buffer.
-   *
-   * @param memory_tracker The memory tracker of the array
-   *     for which the metadata is loaded. This will be passed to
-   *     the constructor of each of the metadata loaded.
-   * @param array_schema_latest The latest array schema.
-   * @param array_schemas_all All the array schemas in a map keyed by the
-   *     schema filename.
-   * @param encryption_key The encryption key to use.
-   * @param fragments_to_load The fragments whose metadata to load.
-   * @param offsets A map from a fragment name to an offset in `meta_buff`
-   *     where the basic fragment metadata can be found. If the offset
-   *     cannot be found, then the metadata of that fragment will be loaded from
-   *     storage instead.
-   * @return tuple of Status and vector of FragmentMetadata
-   *        Status Ok on success, else error
-   *        Vector of FragmentMetadata is the fragment metadata to be retrieved.
-   */
-  tuple<Status, optional<std::vector<shared_ptr<FragmentMetadata>>>>
-  load_fragment_metadata(
-      MemoryTracker* memory_tracker,
-      const shared_ptr<const ArraySchema>& array_schema,
-      const std::unordered_map<std::string, shared_ptr<ArraySchema>>&
-          array_schemas_all,
-      const EncryptionKey& encryption_key,
-      const std::vector<TimestampedURI>& fragments_to_load,
-      const std::unordered_map<std::string, std::pair<Buffer*, uint64_t>>&
-          offsets);
-
-  /**
-   * Loads the latest consolidated fragment metadata from storage.
-   *
-   * @param uri The URI of the consolidated fragment metadata.
-   * @param enc_key The encryption key that may be needed to access the file.
-   * @param f_buff The buffer to hold the consolidated fragment metadata.
-   * @return Status, vector from the fragment name to the offset in `f_buff`
-   *     where the basic fragment metadata starts.
-   */
-  tuple<
-      Status,
-      optional<Buffer>,
-      optional<std::vector<std::pair<std::string, uint64_t>>>>
-  load_consolidated_fragment_meta(const URI& uri, const EncryptionKey& enc_key);
-
-  /** Block until there are zero in-progress queries. */
-  void wait_for_zero_in_progress();
-
-  /** Initializes a REST client, if one was configured. */
-  Status init_rest_client();
-
-  /** Sets default tag values on this StorageManager. */
-  Status set_default_tags();
-};
-=======
 /*
  * The actual alias `StorageManager` is defined separately, supporting the case
  * when only the declaration is needed.
  */
 #include "tiledb/sm/storage_manager/storage_manager_declaration.h"
->>>>>>> 7b838361
 
 /*
  * If we're overriding the definition of `StorageManager`, we include a
