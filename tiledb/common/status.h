--- conflicted
+++ resolved
@@ -414,19 +414,16 @@
 inline Status Status_QueryConditionError(const std::string& msg) {
   return Status(StatusCode::QueryConditionError, msg);
 }
-<<<<<<< HEAD
-/** Return a BlobArrayError error class Status with a given message **/
-inline Status Status_BlobArrayError(const std::string& msg) {
-  return Status(StatusCode::BlobArrayError, msg);
-}
-
-=======
 /** Return a Status_ArrayDirectoryError error class Status with a given
  * message **/
 inline Status Status_ArrayDirectoryError(const std::string& msg) {
   return Status(StatusCode::ArrayDirectoryError, msg);
 }
->>>>>>> bf5ef6d7
+/** Return a BlobArrayError error class Status with a given message **/
+inline Status Status_BlobArrayError(const std::string& msg) {
+  return Status(StatusCode::BlobArrayError, msg);
+}
+
 }  // namespace common
 }  // namespace tiledb
 
