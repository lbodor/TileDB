name: windows build

on:
  push:
    paths-ignore:
      - '_quarto.yml'
      - 'quarto-materials/*'
      - '**/.md'
      - 'doc/source/conf.py'
      - 'tiledb/sm/c_api/tiledb_version.h'
  pull_request:
    paths-ignore:
      - '_quarto.yml'
      - 'quarto-materials/*'
      - '**/.md'
      - 'doc/source/conf.py'
      - 'tiledb/sm/c_api/tiledb_version.h'

env:
  BACKWARDS_COMPATIBILITY_ARRAYS: OFF
  TILEDB_S3: OFF
  TILEDB_AZURE: OFF
  TILEDB_GCS: OFF
  TILEDB_SERIALIZATION: OFF
  TILEDB_STATIC: OFF
  TILEDB_TOOLS: ON
  TILEDB_WEBP: ON
  TILEDB_BASE_BOOTSTRAP_OPTIONS: '-EnableVerbose -EnableStaticTileDB -EnableBuildDeps'

jobs:
  build:
    runs-on: ${{ matrix.os }}
    strategy:
      fail-fast: false
      matrix:
        os: [windows-2019]
        #considering https://stackoverflow.com/questions/65035256/how-to-access-matrix-variables-in-github-actions
        environ: [azure, s3, serialization]
        include:
          - environ: 'azure'
            TILEDB_AZURE: ON
            TILEDB_USE_CUSTOM_NODEJS: OFF
            TILEDB_ARROW_TESTS: ON
            TILEDB_SERIALIZATION: OFF
            TILEDB_S3: OFF
            TILEDB_WEBP: OFF
          - environ: 's3'
            TILEDB_S3: ON
            TILEDB_ARROW_TESTS: ON
            TILEDB_SERIALIZATION: OFF
            TILEDB_AZURE: OFF
            TILEDB_WEBP: OFF
          - environ: 'serialization'
            TILEDB_S3: OFF
            TILEDB_AZURE: OFF
            TILEDB_ARROW_TESTS: OFF
            TILEDB_SERIALIZATION: ON
            TILEDB_WEBP: ON
    env:
      TILEDB_HOME: ${{ github.workspace }}
      TILEDB_GA_IMAGE_NAME: ${{ matrix.os }}
      TILEDB_S3: ${{ matrix.TILEDB_S3 }}
      TILEDB_AZURE: ${{ matrix.TILEDB_AZURE }} #azure }}
      TILEDB_SERIALIZATION: ${{ matrix.TILEDB_SERIALIZATION }} #serialization }}
      TILEDB_ARROW_TESTS: ${{ matrix.TILEDB_ARROW_TESTS }}
<<<<<<< HEAD
      TILEDB_CMAKE_BUILD_TYPE: 'RelWithDebInfo'
=======
      TILEDB_WEBP: ${{ matrix.TILEDB_WEBP }}
>>>>>>> 013cb9b6
    steps:
      - name: 'tiledb env prep'
        run: |
          $env:BUILD_BUILDDIRECTORY = $env:GITHUB_WORKSPACE.replace("TileDB\TileDB","tdbbd") # 't'ile'db' 'b'uild 'd'ir
          $env:BUILD_SOURCESDIRECTORY = $env:GITHUB_WORKSPACE

          Write-Host "GITHUB_WORKSPACE is '$env:GITHUB_WORKSPACE'"
          Write-Host "BUILD_BUILDDIRECTORY is '$env:BUILD_BUILDDIRECTORY'"
          Write-Host "BUILD_SOURCESDIRECTORY is '$env:BUILD_SOURCESDIRECTORY'"
          Write-Host "GITHUB_ENV is $env:GITHUB_ENV"

          mkdir $env:BUILD_BUILDDIRECTORY

          write-host "BUILD_BUILDDIRECTORY=$env:BUILD_BUILDDIRECTORY" *>> $env:GITHUB_ENV
          write-host "BUILD_SOURCESDIRECTORY=$env:BUILD_SOURCESDIRECTORY" *>> $env:GITHUB_ENV

      - name: 'Print env'
        shell: cmd
        run: |
          set

      - name: 'dump file prep'
        shell: cmd
        run: |
          reg add "HKEY_LOCAL_MACHINE\SOFTWARE\Microsoft\Windows\Windows Error Reporting\LocalDumps" /v DumpType /t REG_DWORD /d 2 /f
          reg add "HKEY_LOCAL_MACHINE\SOFTWARE\Microsoft\Windows\Windows Error Reporting\LocalDumps" /v DumpCount /t REG_DWORD /d 10 /f
          reg query "HKEY_LOCAL_MACHINE\SOFTWARE\Microsoft\Windows\Windows Error Reporting\LocalDumps" /v DumpType
          reg query "HKEY_LOCAL_MACHINE\SOFTWARE\Microsoft\Windows\Windows Error Reporting\LocalDumps" /v DumpFolder
          reg query "HKEY_LOCAL_MACHINE\SOFTWARE\Microsoft\Windows\Windows Error Reporting\LocalDumps" /v DumpCount

      - name: 'proxy localappdata'
        shell: pwsh
        run: |
          #so, apparently env context is *NOT* populated from runner machine environ...
          #https://github.com/actions/runner/issues/740
          #i.e. for us ${{ env.LOCALAPPDATA }} does not work directly (wanted in artifact upload path)
          #and considered to be doc'd as so, tho the ref'd doc doesn't really seem to outline that, but behaviour fails...
          #https://github.com/actions/runner/blob/main/docs/adrs/0278-env-context.md#dont-populate-the-env-context-with-environment-variables-from-runner-machine
          #but, it seems *we* can populate our own var from our actions, and access it in file upload...
          echo TDBLOCALAPPDATA=$env:LOCALAPPDATA >> "$env:GITHUB_ENV"

      - name: ARROW python needs
        shell: bash
        if: ${{ matrix.TILEDB_ARROW_TESTS == 'ON' }}
        run: |
          set -e pipefail
          if [[ "$TILEDB_ARROW_TESTS" == "ON" ]]; then
            pip install pyarrow pybind11 numpy
          fi
      - name: Prepare git
        run: git config --global core.autocrlf false
      - uses: actions/checkout@v2
      - name: core tiledb windows build 
        run: |
          $ErrorView = "NormalView" 
          
          #directory $env:BUILD_BUILDDIRECTORY was created in step 'tiledb env prep'
          cd $env:BUILD_BUILDDIRECTORY

          $VSCategory = "Enterprise" # alternate 'Community'
          if ($env:TILEDB_GA_IMAGE_NAME -eq "windows-2019") {
            if (!(Test-Path "C:\Program Files (x86)\Microsoft Visual Studio\2019\${VSCategory}\Common7\IDE\CommonExtensions\Microsoft\CMake\CMake\bin")) {
              Write-Host "ERROR***: Missing C:\Program Files (x86)\Microsoft Visual Studio\2019\${VSCategory}\Common7\IDE\CommonExtensions\Microsoft\CMake\CMake\bin"
              exit $LastExitCode
            }
            $env:Path += ";C:\Program Files (x86)\Microsoft Visual Studio\2019\${VSCategory}\Common7\IDE\CommonExtensions\Microsoft\CMake\CMake\bin"
          } else {
            Write-Host "Unknown image name: '$($env:TILEDB_GA_IMAGE_NAME)'"
            exit $LastExitCode
          }
          
          # allow double-checking path
          cmd /c "echo $PATH"

          $bootstrapOptions = $env:TILEDB_BASE_BOOTSTRAP_OPTIONS
          if ($env:TILEDB_S3 -eq "ON") {
            $bootstrapOptions = "-EnableS3 " + $bootstrapOptions
          }
          if ($env:TILEDB_AZURE -eq "ON") {
            $bootstrapOptions = "-EnableAzure " + $bootstrapOptions
          }
          if ($env:TILEDB_GCS -eq "ON") {
            $bootstrapOptions = "-EnableGCS " + $bootstrapOptions
            #NOTE: GCS simulator not yet actually in place.
          }
          if ($env:TILEDB_SERIALIZATION -eq "ON") {
            $bootstrapOptions = "-EnableSerialization " + $bootstrapOptions
          }
          # static already added above as initial default
          # if ($env:TILEDB_STATIC -eq "ON") {
          #  $bootstrapOptions = $bootstrapOptions + " -EnableStaticTileDB"
          # }
          # if ($env:TILEDB_HDFS -eq "ON") {
          #  $bootstrapOptions = $bootstrapOptions + " -EnableHDFS"
          #}
          if ($env:TILEDB_TOOLS -eq "ON") {
            $bootstrapOptions = $bootstrapOptions + " -EnableTools"
          }
          $CMakeBuildType = $env:TILEDB_CMAKE_BUILD_TYPE
          if ($env:TILEDB_DEBUG -eq "ON") {
            $bootstrapOptions = $bootstrapOptions + " -EnableDebug"
            $CMakeBuildType = "Debug"
            # Change in environment for next steps!
            write-host "TILEDB_CMAKE_BUILD_TYPE=$CMakeBuildType" *>> $env:GITHUB_ENV
            
          } elseif ($CMakeBuildType -eq "RelWithDebInfo") {
            $bootstrapOptions = $bootstrapOptions + " -EnableReleaseSymbols"
          }
          # if ($env:TILEDB_CI_ASAN -eq "ON") {
          #  $bootstrapOptions = $bootstrapOptions + " -EnableSanitizer address -EnableDebug"
          # }
          # if ($env:TILEDB_CI_TSAN -eq "ON") {
          #  $bootstrapOptions = $bootstrapOptions + " -EnableSanitizer thread -EnableDebug"
          # }
          # static already added above as initial default
          # if ($env:TILEDB_FORCE_BUILD_DEPS" -eq "ON") {
          #   $bootstrapOptions = $bootstrapOptions + " -EnableBuildDeps"
          # }
          if ($env:TILEDB_WERROR -eq "OFF") {
            $bootstrapOptions = $bootstrapOptions + " -DisableWerror"
          }
          if ($env:TILEDB_WEBP -eq "ON") {
            $bootstrapOptions = $bootstrapOptions + " -EnableWebP"
          }
          
          $bootstrapExpression = "& $env:BUILD_SOURCESDIRECTORY\bootstrap.ps1 " + $bootstrapOptions
          Write-Host "bootstrapExpression: $bootstrapExpression"
          Invoke-Expression $bootstrapExpression

          if ($LastExitCode -ne 0) {
            Write-Host "Bootstrap failed."
            exit $LastExitCode
          }

          cmake --build $env:BUILD_BUILDDIRECTORY --config $CMakeBuildType -j $env:NUMBER_OF_PROCESSORS 2>&1

          if ($LastExitCode -ne 0) {
            Write-Host "Build failed. CMake exit status: " $LastExitCocde
            exit $LastExitCode
          }

          cmake --build $env:BUILD_BUILDDIRECTORY --target install-tiledb --config $CMakeBuildType 2>&1

          if ($LastExitCode -ne 0) {
            Write-Host "Installation failed."
            $host.SetShouldExit($LastExitCode)
          }
        shell: powershell

      - name: 'Test'
        id: test
        shell: powershell
        run: |
          write-host "begin run: 'Test'"

          $CMakeBuildType = $env:TILEDB_CMAKE_BUILD_TYPE

          # Clone backwards compatibility test arrays
          if ($env:BACKWARDS_COMPATIBILITY_ARRAYS -eq "ON") {
            git clone https://github.com/TileDB-Inc/TileDB-Unit-Test-Arrays.git --branch 2.5.0 $env:BUILD_SOURCESDIRECTORY/test/inputs/arrays/read_compatibility_test
          }

          if ($env:TILEDB_S3 -eq "ON") {
            $env:MINIO_ACCESS_KEY = "minio"
            $env:MINIO_SECRET_KEY = "miniosecretkey"
            $env:AWS_ACCESS_KEY_ID = "minio"
            $env:AWS_SECRET_ACCESS_KEY = "miniosecretkey"
            # TODO DEBUG move this back in the TILEDB_S3 section
            # currently we do not run S3 tests on Windows because tests time out (minio+azure slow?)
            # & "$env:BUILD_SOURCESDIRECTORY\scripts\install-minio.ps1"

            # update CMake to disable S3 for the test configuration, see minio note above
            cmake -B $env:BUILD_BUILDDIRECTORY\tiledb -DTILEDB_S3=0 $env:BUILD_SOURCESDIRECTORY
          }

          # CMake exits with non-0 status if there are any warnings during the build, so
          cmake --build $env:BUILD_BUILDDIRECTORY\tiledb -j $env:NUMBER_OF_PROCESSORS --target tiledb_unit --config $CMakeBuildType -- /verbosity:minimal
          cmake --build $env:BUILD_BUILDDIRECTORY\tiledb -j $env:NUMBER_OF_PROCESSORS --target tiledb_regression --config $CMakeBuildType -- /verbosity:minimal

          if ($env:TILEDB_AZURE -eq "ON") {
            if($env.TILEDB_USE_CUSTOM_NODE_JS) {
              Write-Host "azurite: using custom install nodejs"
              #in CI environ, doesn't work with 'local' install, works when -g'lobal' install used in the .ps1
              & "$env:BUILD_SOURCESDIRECTORY\scripts\install-run-azurite.ps1"
            }
            else { #using the node/npm already present in vm
              Write-Host "azurite: using vm install nodejs"
               #this code path avoids overhead of download/expand/install of alternate nodejs/azurite.
              npm install -g azurite
              Write-Host "done with 'npm install -g azurite'"
              $azuriteDataPath = (Join-Path $env:TEMP "azuriteData")
              New-Item -ItemType Directory -Path $azuriteDataPath
              $azuriteDebugLog = (Join-Path $env:TEMP "azuriteDebugLog.Log")
              ls $env:TEMP
              ls $env:azureDataPath
              cmd /c "start `"azurite`" azurite-blob --silent --location $azuriteDataPath --debug $azuriteDebugLog --blobPort 10000 --blobHost 127.0.0.1"
              Write-Host "after starting azure"
            }
            Write-Host "look for 'node.exe' in following list:"
            tasklist | findstr /i node.exe
          }

          # Actually run tests
          #~ $cmds = "cmake --build $env:BUILD_BUILDDIRECTORY\tiledb --target check --config $CMakeBuildType -- /verbosity:minimal"
          #~ Write-Host "cmds: '$cmds'"
          #~ Invoke-Expression $cmds
          #$cmds = "$env:BUILD_BUILDDIRECTORY\tiledb\test\$CMakeBuildType\tiledb_unit.exe -d=yes | c:\msys64\usr\bin\awk '/1: ::set-output/{sub(/.*1: /, `"`"); print; next} 1'"
          $cmds = "$env:BUILD_BUILDDIRECTORY\tiledb\test\$CMakeBuildType\tiledb_unit.exe -d=yes"
          Write-Host "cmds: '$cmds'"
          Invoke-Expression $cmds

          if ($LastExitCode -ne 0) {
             Write-Host "Tests failed. CMake exit status: " $LastExitCocde
             $host.SetShouldExit($LastExitCode)
          }

          if ($env:TILEDB_WEBP -eq "ON") {
            $cmds = "$env:BUILD_BUILDDIRECTORY\tiledb\tiledb\sm\compressors\Release\unit_link_webp.exe"
            Write-Host "cmds: '$cmds'"
            Invoke-Expression $cmds

            if ($LastExitCode -ne 0) {
               Write-Host "unit_link_webp failed. CMake exit status: " $LastExitCocde
               $host.SetShouldExit($LastExitCode)
            }
          }
          # Build the examples
          cmake --build $env:BUILD_BUILDDIRECTORY --target examples --config $CMakeBuildType -- /verbosity:minimal

          if ($LastExitCode -ne 0) {
            Write-Host "Examples failed to build."
            $host.SetShouldExit($LastExitCode)
          }

          $env:Path += ";$env:BUILD_SOURCESDIRECTORY\dist\bin;$env:BUILD_BUILDDIRECTORY\externals\install\bin"

          $TestAppDir = (Join-Path $env:BUILD_BUILDDIRECTORY "tiledb\examples\c_api")
          $TestAppDataDir = (Join-Path $env:BUILD_BUILDDIRECTORY "tiledb\examples\c_api\test_app_data")
          Get-ChildItem (Join-Path $env:BUILD_BUILDDIRECTORY "tiledb\examples\c_api\$CMakeBuildType") -Filter *.exe |
          Foreach-Object {
            try {
              Set-Location -path $TestAppDir
              Remove-Item -Path $TestAppDataDir -recurse -force -ErrorAction SilentlyContinue
              New-Item -ItemType Directory -Path $TestAppDataDir > $nul
              Set-Location -path $TestAppDataDir
              $exepath = $_.FullName
              write-host "Executing $exepath"
              & $exepath
              $status = $?
              if ($status -ne 0) {
                Write-Host "Error $status running $exepath"
                Write-Host "::set-output name=TILEDB_CI_SUCCESS::0"
                $host.SetShouldExit(1)
              }  elseif ($LastExitCode -ne 0) {
                Write-Host "C++ API example failed $LastExitCode,  $exepath."
                Write-Host "::set-output name=TILEDB_CI_SUCCESS::0"
                $host.SetShouldExit($LastExitCode)
              }

            } catch {
              $status = $_
              Write-Host "exception C API example failed, $status, $exepath."
              Write-Host "::set-output name=TILEDB_CI_SUCCESS::0"
              $host.SetShouldExit(1)
            }
          }
          Set-Location -path $TestAppDir
          Remove-Item -Path $TestAppDataDir -recurse -force -ErrorAction SilentlyContinue

          $TestAppDir = (Join-Path $env:BUILD_BUILDDIRECTORY "tiledb\examples\cpp_api")
          $TestAppDataDir = (Join-Path $env:BUILD_BUILDDIRECTORY "tiledb\examples\cpp_api\test_app_data")
          Get-ChildItem (Join-Path $env:BUILD_BUILDDIRECTORY "tiledb\examples\cpp_api\$CMakeBuildType") -Filter *.exe |
          Foreach-Object {
            try {
              Set-Location -path $TestAppDir
              Remove-Item -Path $TestAppDataDir -recurse -force -ErrorAction SilentlyContinue
              New-Item -ItemType Directory -Path $TestAppDataDir > $nul
              Set-Location -path $TestAppDataDir
              $exepath = $_.FullName
              write-host "Executing $exepath"
              & $exepath
              $status = $?
              if ($status -ne 0) {
                Write-Host "Error $status running $exepath"
                Write-Host "::set-output name=TILEDB_CI_SUCCESS::0"
                $host.SetShouldExit(1)
              } elseif ($LastExitCode -ne 0) {
                Write-Host "C++ API example failed $LastExitCode,  $exepath."
                Write-Host "::set-output name=TILEDB_CI_SUCCESS::0"
                $host.SetShouldExit($LastExitCode)
              }
            } catch {
              $status = $_
              Write-Host "exception, C++ API example failed, $status, $exepath."
              Write-Host "::set-output name=TILEDB_CI_SUCCESS::0"
              $host.SetShouldExit(1)
            }

          }
          Set-Location -path $TestAppDir
          Remove-Item -Path $TestAppDataDir -recurse -force -ErrorAction SilentlyContinue

          # Build examples
          cd $env:BUILD_SOURCESDIRECTORY\examples\cmake_project

          mkdir build

          cd build

          # Build zip artifact
          cmake -A X64 -DCMAKE_PREFIX_PATH="$env:BUILD_SOURCESDIRECTORY\dist" ..

          cmake --build . --config $CMakeBuildType -- /verbosity:minimal

          #.\$CMakeBuildType\ExampleExe.exe
          $cmd = ".\$CMakeBuildType\ExampleExe.exe"
          Write-Host "cmd: '$cmd'"
          Invoke-Expression $cmd

          #.\$CMakeBuildType\ExampleExe_static.exe
          $cmd = ".\$CMakeBuildType\ExampleExe_static.exe"
          Write-Host "cmd: '$cmd'"
          Invoke-Expression $cmd

      - name: 'process crashdumps'
        shell: cmd
        if: ${{ failure() == true && startsWith(matrix.os, 'windows-') == true }} # only run this job if the build step failed
        run: |
          if not exist "%localappdata%\CrashDumps\*.dmp" goto nodumps1
            dir "%localappdata%\CrashDumps"
            cd /d "%localappdata%\CrashDumps"
            cd
            dir
            for /r %%f in (*.dmp) do "c:\Program Files (x86)\Windows Kits\10\Debuggers\x64\cdb.exe" -z %%f -c "!analyze;~* kv;kP;r;u;q"
          :nodumps1

      - name: 'upload dumpfile artifacts' # https://github.com/actions/upload-artifact#where-does-the-upload-go
        if: ${{ always() == true && startsWith(matrix.os, 'windows-') == true }} # only run this job if the build step failed
        uses: actions/upload-artifact@v2
        with:
          retention-days: 10
          name: "coredumps.${{ github.job }}.${{ matrix.os }}.${{matrix.environ}}.${{ github.run_number }}.${{github.run_id}}.${{github.run_attempt}}"
          if-no-files-found: warn # 'ignore/', 'warn' or 'error' are available, defaults to `warn` 
          # fails, empty env context... ${{ env.LOCALAPPDATA }}/CrashDumps/*.dmp
          path: |
            ${{ env.TDBLOCALAPPDATA }}/CrashDumps/*.dmp

      - name: 'Test status check'
        shell: bash
        run: |
          # tiledb_unit is configured to set a job-level variable TILEDB_CI_SUCCESS=1
          # following the test run. If this variable is not set, the build should fail.
          # see https://github.com/TileDB-Inc/TileDB/pull/1400 (5f0623f4d3)
          if [[ "${{ steps.test.outputs.TILEDB_CI_SUCCESS }}" -ne 1 ]]; then
            echo TILEDB_CI_SUCCESS != 1, exiting.
            exit 1;
          fi
<|MERGE_RESOLUTION|>--- conflicted
+++ resolved
@@ -1,427 +1,424 @@
-name: windows build
-
-on:
-  push:
-    paths-ignore:
-      - '_quarto.yml'
-      - 'quarto-materials/*'
-      - '**/.md'
-      - 'doc/source/conf.py'
-      - 'tiledb/sm/c_api/tiledb_version.h'
-  pull_request:
-    paths-ignore:
-      - '_quarto.yml'
-      - 'quarto-materials/*'
-      - '**/.md'
-      - 'doc/source/conf.py'
-      - 'tiledb/sm/c_api/tiledb_version.h'
-
-env:
-  BACKWARDS_COMPATIBILITY_ARRAYS: OFF
-  TILEDB_S3: OFF
-  TILEDB_AZURE: OFF
-  TILEDB_GCS: OFF
-  TILEDB_SERIALIZATION: OFF
-  TILEDB_STATIC: OFF
-  TILEDB_TOOLS: ON
-  TILEDB_WEBP: ON
-  TILEDB_BASE_BOOTSTRAP_OPTIONS: '-EnableVerbose -EnableStaticTileDB -EnableBuildDeps'
-
-jobs:
-  build:
-    runs-on: ${{ matrix.os }}
-    strategy:
-      fail-fast: false
-      matrix:
-        os: [windows-2019]
-        #considering https://stackoverflow.com/questions/65035256/how-to-access-matrix-variables-in-github-actions
-        environ: [azure, s3, serialization]
-        include:
-          - environ: 'azure'
-            TILEDB_AZURE: ON
-            TILEDB_USE_CUSTOM_NODEJS: OFF
-            TILEDB_ARROW_TESTS: ON
-            TILEDB_SERIALIZATION: OFF
-            TILEDB_S3: OFF
-            TILEDB_WEBP: OFF
-          - environ: 's3'
-            TILEDB_S3: ON
-            TILEDB_ARROW_TESTS: ON
-            TILEDB_SERIALIZATION: OFF
-            TILEDB_AZURE: OFF
-            TILEDB_WEBP: OFF
-          - environ: 'serialization'
-            TILEDB_S3: OFF
-            TILEDB_AZURE: OFF
-            TILEDB_ARROW_TESTS: OFF
-            TILEDB_SERIALIZATION: ON
-            TILEDB_WEBP: ON
-    env:
-      TILEDB_HOME: ${{ github.workspace }}
-      TILEDB_GA_IMAGE_NAME: ${{ matrix.os }}
-      TILEDB_S3: ${{ matrix.TILEDB_S3 }}
-      TILEDB_AZURE: ${{ matrix.TILEDB_AZURE }} #azure }}
-      TILEDB_SERIALIZATION: ${{ matrix.TILEDB_SERIALIZATION }} #serialization }}
-      TILEDB_ARROW_TESTS: ${{ matrix.TILEDB_ARROW_TESTS }}
-<<<<<<< HEAD
-      TILEDB_CMAKE_BUILD_TYPE: 'RelWithDebInfo'
-=======
-      TILEDB_WEBP: ${{ matrix.TILEDB_WEBP }}
->>>>>>> 013cb9b6
-    steps:
-      - name: 'tiledb env prep'
-        run: |
-          $env:BUILD_BUILDDIRECTORY = $env:GITHUB_WORKSPACE.replace("TileDB\TileDB","tdbbd") # 't'ile'db' 'b'uild 'd'ir
-          $env:BUILD_SOURCESDIRECTORY = $env:GITHUB_WORKSPACE
-
-          Write-Host "GITHUB_WORKSPACE is '$env:GITHUB_WORKSPACE'"
-          Write-Host "BUILD_BUILDDIRECTORY is '$env:BUILD_BUILDDIRECTORY'"
-          Write-Host "BUILD_SOURCESDIRECTORY is '$env:BUILD_SOURCESDIRECTORY'"
-          Write-Host "GITHUB_ENV is $env:GITHUB_ENV"
-
-          mkdir $env:BUILD_BUILDDIRECTORY
-
-          write-host "BUILD_BUILDDIRECTORY=$env:BUILD_BUILDDIRECTORY" *>> $env:GITHUB_ENV
-          write-host "BUILD_SOURCESDIRECTORY=$env:BUILD_SOURCESDIRECTORY" *>> $env:GITHUB_ENV
-
-      - name: 'Print env'
-        shell: cmd
-        run: |
-          set
-
-      - name: 'dump file prep'
-        shell: cmd
-        run: |
-          reg add "HKEY_LOCAL_MACHINE\SOFTWARE\Microsoft\Windows\Windows Error Reporting\LocalDumps" /v DumpType /t REG_DWORD /d 2 /f
-          reg add "HKEY_LOCAL_MACHINE\SOFTWARE\Microsoft\Windows\Windows Error Reporting\LocalDumps" /v DumpCount /t REG_DWORD /d 10 /f
-          reg query "HKEY_LOCAL_MACHINE\SOFTWARE\Microsoft\Windows\Windows Error Reporting\LocalDumps" /v DumpType
-          reg query "HKEY_LOCAL_MACHINE\SOFTWARE\Microsoft\Windows\Windows Error Reporting\LocalDumps" /v DumpFolder
-          reg query "HKEY_LOCAL_MACHINE\SOFTWARE\Microsoft\Windows\Windows Error Reporting\LocalDumps" /v DumpCount
-
-      - name: 'proxy localappdata'
-        shell: pwsh
-        run: |
-          #so, apparently env context is *NOT* populated from runner machine environ...
-          #https://github.com/actions/runner/issues/740
-          #i.e. for us ${{ env.LOCALAPPDATA }} does not work directly (wanted in artifact upload path)
-          #and considered to be doc'd as so, tho the ref'd doc doesn't really seem to outline that, but behaviour fails...
-          #https://github.com/actions/runner/blob/main/docs/adrs/0278-env-context.md#dont-populate-the-env-context-with-environment-variables-from-runner-machine
-          #but, it seems *we* can populate our own var from our actions, and access it in file upload...
-          echo TDBLOCALAPPDATA=$env:LOCALAPPDATA >> "$env:GITHUB_ENV"
-
-      - name: ARROW python needs
-        shell: bash
-        if: ${{ matrix.TILEDB_ARROW_TESTS == 'ON' }}
-        run: |
-          set -e pipefail
-          if [[ "$TILEDB_ARROW_TESTS" == "ON" ]]; then
-            pip install pyarrow pybind11 numpy
-          fi
-      - name: Prepare git
-        run: git config --global core.autocrlf false
-      - uses: actions/checkout@v2
-      - name: core tiledb windows build 
-        run: |
-          $ErrorView = "NormalView" 
-          
-          #directory $env:BUILD_BUILDDIRECTORY was created in step 'tiledb env prep'
-          cd $env:BUILD_BUILDDIRECTORY
-
-          $VSCategory = "Enterprise" # alternate 'Community'
-          if ($env:TILEDB_GA_IMAGE_NAME -eq "windows-2019") {
-            if (!(Test-Path "C:\Program Files (x86)\Microsoft Visual Studio\2019\${VSCategory}\Common7\IDE\CommonExtensions\Microsoft\CMake\CMake\bin")) {
-              Write-Host "ERROR***: Missing C:\Program Files (x86)\Microsoft Visual Studio\2019\${VSCategory}\Common7\IDE\CommonExtensions\Microsoft\CMake\CMake\bin"
-              exit $LastExitCode
-            }
-            $env:Path += ";C:\Program Files (x86)\Microsoft Visual Studio\2019\${VSCategory}\Common7\IDE\CommonExtensions\Microsoft\CMake\CMake\bin"
-          } else {
-            Write-Host "Unknown image name: '$($env:TILEDB_GA_IMAGE_NAME)'"
-            exit $LastExitCode
-          }
-          
-          # allow double-checking path
-          cmd /c "echo $PATH"
-
-          $bootstrapOptions = $env:TILEDB_BASE_BOOTSTRAP_OPTIONS
-          if ($env:TILEDB_S3 -eq "ON") {
-            $bootstrapOptions = "-EnableS3 " + $bootstrapOptions
-          }
-          if ($env:TILEDB_AZURE -eq "ON") {
-            $bootstrapOptions = "-EnableAzure " + $bootstrapOptions
-          }
-          if ($env:TILEDB_GCS -eq "ON") {
-            $bootstrapOptions = "-EnableGCS " + $bootstrapOptions
-            #NOTE: GCS simulator not yet actually in place.
-          }
-          if ($env:TILEDB_SERIALIZATION -eq "ON") {
-            $bootstrapOptions = "-EnableSerialization " + $bootstrapOptions
-          }
-          # static already added above as initial default
-          # if ($env:TILEDB_STATIC -eq "ON") {
-          #  $bootstrapOptions = $bootstrapOptions + " -EnableStaticTileDB"
-          # }
-          # if ($env:TILEDB_HDFS -eq "ON") {
-          #  $bootstrapOptions = $bootstrapOptions + " -EnableHDFS"
-          #}
-          if ($env:TILEDB_TOOLS -eq "ON") {
-            $bootstrapOptions = $bootstrapOptions + " -EnableTools"
-          }
-          $CMakeBuildType = $env:TILEDB_CMAKE_BUILD_TYPE
-          if ($env:TILEDB_DEBUG -eq "ON") {
-            $bootstrapOptions = $bootstrapOptions + " -EnableDebug"
-            $CMakeBuildType = "Debug"
-            # Change in environment for next steps!
-            write-host "TILEDB_CMAKE_BUILD_TYPE=$CMakeBuildType" *>> $env:GITHUB_ENV
-            
-          } elseif ($CMakeBuildType -eq "RelWithDebInfo") {
-            $bootstrapOptions = $bootstrapOptions + " -EnableReleaseSymbols"
-          }
-          # if ($env:TILEDB_CI_ASAN -eq "ON") {
-          #  $bootstrapOptions = $bootstrapOptions + " -EnableSanitizer address -EnableDebug"
-          # }
-          # if ($env:TILEDB_CI_TSAN -eq "ON") {
-          #  $bootstrapOptions = $bootstrapOptions + " -EnableSanitizer thread -EnableDebug"
-          # }
-          # static already added above as initial default
-          # if ($env:TILEDB_FORCE_BUILD_DEPS" -eq "ON") {
-          #   $bootstrapOptions = $bootstrapOptions + " -EnableBuildDeps"
-          # }
-          if ($env:TILEDB_WERROR -eq "OFF") {
-            $bootstrapOptions = $bootstrapOptions + " -DisableWerror"
-          }
-          if ($env:TILEDB_WEBP -eq "ON") {
-            $bootstrapOptions = $bootstrapOptions + " -EnableWebP"
-          }
-          
-          $bootstrapExpression = "& $env:BUILD_SOURCESDIRECTORY\bootstrap.ps1 " + $bootstrapOptions
-          Write-Host "bootstrapExpression: $bootstrapExpression"
-          Invoke-Expression $bootstrapExpression
-
-          if ($LastExitCode -ne 0) {
-            Write-Host "Bootstrap failed."
-            exit $LastExitCode
-          }
-
-          cmake --build $env:BUILD_BUILDDIRECTORY --config $CMakeBuildType -j $env:NUMBER_OF_PROCESSORS 2>&1
-
-          if ($LastExitCode -ne 0) {
-            Write-Host "Build failed. CMake exit status: " $LastExitCocde
-            exit $LastExitCode
-          }
-
-          cmake --build $env:BUILD_BUILDDIRECTORY --target install-tiledb --config $CMakeBuildType 2>&1
-
-          if ($LastExitCode -ne 0) {
-            Write-Host "Installation failed."
-            $host.SetShouldExit($LastExitCode)
-          }
-        shell: powershell
-
-      - name: 'Test'
-        id: test
-        shell: powershell
-        run: |
-          write-host "begin run: 'Test'"
-
-          $CMakeBuildType = $env:TILEDB_CMAKE_BUILD_TYPE
-
-          # Clone backwards compatibility test arrays
-          if ($env:BACKWARDS_COMPATIBILITY_ARRAYS -eq "ON") {
-            git clone https://github.com/TileDB-Inc/TileDB-Unit-Test-Arrays.git --branch 2.5.0 $env:BUILD_SOURCESDIRECTORY/test/inputs/arrays/read_compatibility_test
-          }
-
-          if ($env:TILEDB_S3 -eq "ON") {
-            $env:MINIO_ACCESS_KEY = "minio"
-            $env:MINIO_SECRET_KEY = "miniosecretkey"
-            $env:AWS_ACCESS_KEY_ID = "minio"
-            $env:AWS_SECRET_ACCESS_KEY = "miniosecretkey"
-            # TODO DEBUG move this back in the TILEDB_S3 section
-            # currently we do not run S3 tests on Windows because tests time out (minio+azure slow?)
-            # & "$env:BUILD_SOURCESDIRECTORY\scripts\install-minio.ps1"
-
-            # update CMake to disable S3 for the test configuration, see minio note above
-            cmake -B $env:BUILD_BUILDDIRECTORY\tiledb -DTILEDB_S3=0 $env:BUILD_SOURCESDIRECTORY
-          }
-
-          # CMake exits with non-0 status if there are any warnings during the build, so
-          cmake --build $env:BUILD_BUILDDIRECTORY\tiledb -j $env:NUMBER_OF_PROCESSORS --target tiledb_unit --config $CMakeBuildType -- /verbosity:minimal
-          cmake --build $env:BUILD_BUILDDIRECTORY\tiledb -j $env:NUMBER_OF_PROCESSORS --target tiledb_regression --config $CMakeBuildType -- /verbosity:minimal
-
-          if ($env:TILEDB_AZURE -eq "ON") {
-            if($env.TILEDB_USE_CUSTOM_NODE_JS) {
-              Write-Host "azurite: using custom install nodejs"
-              #in CI environ, doesn't work with 'local' install, works when -g'lobal' install used in the .ps1
-              & "$env:BUILD_SOURCESDIRECTORY\scripts\install-run-azurite.ps1"
-            }
-            else { #using the node/npm already present in vm
-              Write-Host "azurite: using vm install nodejs"
-               #this code path avoids overhead of download/expand/install of alternate nodejs/azurite.
-              npm install -g azurite
-              Write-Host "done with 'npm install -g azurite'"
-              $azuriteDataPath = (Join-Path $env:TEMP "azuriteData")
-              New-Item -ItemType Directory -Path $azuriteDataPath
-              $azuriteDebugLog = (Join-Path $env:TEMP "azuriteDebugLog.Log")
-              ls $env:TEMP
-              ls $env:azureDataPath
-              cmd /c "start `"azurite`" azurite-blob --silent --location $azuriteDataPath --debug $azuriteDebugLog --blobPort 10000 --blobHost 127.0.0.1"
-              Write-Host "after starting azure"
-            }
-            Write-Host "look for 'node.exe' in following list:"
-            tasklist | findstr /i node.exe
-          }
-
-          # Actually run tests
-          #~ $cmds = "cmake --build $env:BUILD_BUILDDIRECTORY\tiledb --target check --config $CMakeBuildType -- /verbosity:minimal"
-          #~ Write-Host "cmds: '$cmds'"
-          #~ Invoke-Expression $cmds
-          #$cmds = "$env:BUILD_BUILDDIRECTORY\tiledb\test\$CMakeBuildType\tiledb_unit.exe -d=yes | c:\msys64\usr\bin\awk '/1: ::set-output/{sub(/.*1: /, `"`"); print; next} 1'"
-          $cmds = "$env:BUILD_BUILDDIRECTORY\tiledb\test\$CMakeBuildType\tiledb_unit.exe -d=yes"
-          Write-Host "cmds: '$cmds'"
-          Invoke-Expression $cmds
-
-          if ($LastExitCode -ne 0) {
-             Write-Host "Tests failed. CMake exit status: " $LastExitCocde
-             $host.SetShouldExit($LastExitCode)
-          }
-
-          if ($env:TILEDB_WEBP -eq "ON") {
-            $cmds = "$env:BUILD_BUILDDIRECTORY\tiledb\tiledb\sm\compressors\Release\unit_link_webp.exe"
-            Write-Host "cmds: '$cmds'"
-            Invoke-Expression $cmds
-
-            if ($LastExitCode -ne 0) {
-               Write-Host "unit_link_webp failed. CMake exit status: " $LastExitCocde
-               $host.SetShouldExit($LastExitCode)
-            }
-          }
-          # Build the examples
-          cmake --build $env:BUILD_BUILDDIRECTORY --target examples --config $CMakeBuildType -- /verbosity:minimal
-
-          if ($LastExitCode -ne 0) {
-            Write-Host "Examples failed to build."
-            $host.SetShouldExit($LastExitCode)
-          }
-
-          $env:Path += ";$env:BUILD_SOURCESDIRECTORY\dist\bin;$env:BUILD_BUILDDIRECTORY\externals\install\bin"
-
-          $TestAppDir = (Join-Path $env:BUILD_BUILDDIRECTORY "tiledb\examples\c_api")
-          $TestAppDataDir = (Join-Path $env:BUILD_BUILDDIRECTORY "tiledb\examples\c_api\test_app_data")
-          Get-ChildItem (Join-Path $env:BUILD_BUILDDIRECTORY "tiledb\examples\c_api\$CMakeBuildType") -Filter *.exe |
-          Foreach-Object {
-            try {
-              Set-Location -path $TestAppDir
-              Remove-Item -Path $TestAppDataDir -recurse -force -ErrorAction SilentlyContinue
-              New-Item -ItemType Directory -Path $TestAppDataDir > $nul
-              Set-Location -path $TestAppDataDir
-              $exepath = $_.FullName
-              write-host "Executing $exepath"
-              & $exepath
-              $status = $?
-              if ($status -ne 0) {
-                Write-Host "Error $status running $exepath"
-                Write-Host "::set-output name=TILEDB_CI_SUCCESS::0"
-                $host.SetShouldExit(1)
-              }  elseif ($LastExitCode -ne 0) {
-                Write-Host "C++ API example failed $LastExitCode,  $exepath."
-                Write-Host "::set-output name=TILEDB_CI_SUCCESS::0"
-                $host.SetShouldExit($LastExitCode)
-              }
-
-            } catch {
-              $status = $_
-              Write-Host "exception C API example failed, $status, $exepath."
-              Write-Host "::set-output name=TILEDB_CI_SUCCESS::0"
-              $host.SetShouldExit(1)
-            }
-          }
-          Set-Location -path $TestAppDir
-          Remove-Item -Path $TestAppDataDir -recurse -force -ErrorAction SilentlyContinue
-
-          $TestAppDir = (Join-Path $env:BUILD_BUILDDIRECTORY "tiledb\examples\cpp_api")
-          $TestAppDataDir = (Join-Path $env:BUILD_BUILDDIRECTORY "tiledb\examples\cpp_api\test_app_data")
-          Get-ChildItem (Join-Path $env:BUILD_BUILDDIRECTORY "tiledb\examples\cpp_api\$CMakeBuildType") -Filter *.exe |
-          Foreach-Object {
-            try {
-              Set-Location -path $TestAppDir
-              Remove-Item -Path $TestAppDataDir -recurse -force -ErrorAction SilentlyContinue
-              New-Item -ItemType Directory -Path $TestAppDataDir > $nul
-              Set-Location -path $TestAppDataDir
-              $exepath = $_.FullName
-              write-host "Executing $exepath"
-              & $exepath
-              $status = $?
-              if ($status -ne 0) {
-                Write-Host "Error $status running $exepath"
-                Write-Host "::set-output name=TILEDB_CI_SUCCESS::0"
-                $host.SetShouldExit(1)
-              } elseif ($LastExitCode -ne 0) {
-                Write-Host "C++ API example failed $LastExitCode,  $exepath."
-                Write-Host "::set-output name=TILEDB_CI_SUCCESS::0"
-                $host.SetShouldExit($LastExitCode)
-              }
-            } catch {
-              $status = $_
-              Write-Host "exception, C++ API example failed, $status, $exepath."
-              Write-Host "::set-output name=TILEDB_CI_SUCCESS::0"
-              $host.SetShouldExit(1)
-            }
-
-          }
-          Set-Location -path $TestAppDir
-          Remove-Item -Path $TestAppDataDir -recurse -force -ErrorAction SilentlyContinue
-
-          # Build examples
-          cd $env:BUILD_SOURCESDIRECTORY\examples\cmake_project
-
-          mkdir build
-
-          cd build
-
-          # Build zip artifact
-          cmake -A X64 -DCMAKE_PREFIX_PATH="$env:BUILD_SOURCESDIRECTORY\dist" ..
-
-          cmake --build . --config $CMakeBuildType -- /verbosity:minimal
-
-          #.\$CMakeBuildType\ExampleExe.exe
-          $cmd = ".\$CMakeBuildType\ExampleExe.exe"
-          Write-Host "cmd: '$cmd'"
-          Invoke-Expression $cmd
-
-          #.\$CMakeBuildType\ExampleExe_static.exe
-          $cmd = ".\$CMakeBuildType\ExampleExe_static.exe"
-          Write-Host "cmd: '$cmd'"
-          Invoke-Expression $cmd
-
-      - name: 'process crashdumps'
-        shell: cmd
-        if: ${{ failure() == true && startsWith(matrix.os, 'windows-') == true }} # only run this job if the build step failed
-        run: |
-          if not exist "%localappdata%\CrashDumps\*.dmp" goto nodumps1
-            dir "%localappdata%\CrashDumps"
-            cd /d "%localappdata%\CrashDumps"
-            cd
-            dir
-            for /r %%f in (*.dmp) do "c:\Program Files (x86)\Windows Kits\10\Debuggers\x64\cdb.exe" -z %%f -c "!analyze;~* kv;kP;r;u;q"
-          :nodumps1
-
-      - name: 'upload dumpfile artifacts' # https://github.com/actions/upload-artifact#where-does-the-upload-go
-        if: ${{ always() == true && startsWith(matrix.os, 'windows-') == true }} # only run this job if the build step failed
-        uses: actions/upload-artifact@v2
-        with:
-          retention-days: 10
-          name: "coredumps.${{ github.job }}.${{ matrix.os }}.${{matrix.environ}}.${{ github.run_number }}.${{github.run_id}}.${{github.run_attempt}}"
-          if-no-files-found: warn # 'ignore/', 'warn' or 'error' are available, defaults to `warn` 
-          # fails, empty env context... ${{ env.LOCALAPPDATA }}/CrashDumps/*.dmp
-          path: |
-            ${{ env.TDBLOCALAPPDATA }}/CrashDumps/*.dmp
-
-      - name: 'Test status check'
-        shell: bash
-        run: |
-          # tiledb_unit is configured to set a job-level variable TILEDB_CI_SUCCESS=1
-          # following the test run. If this variable is not set, the build should fail.
-          # see https://github.com/TileDB-Inc/TileDB/pull/1400 (5f0623f4d3)
-          if [[ "${{ steps.test.outputs.TILEDB_CI_SUCCESS }}" -ne 1 ]]; then
-            echo TILEDB_CI_SUCCESS != 1, exiting.
-            exit 1;
-          fi
+name: windows build
+
+on:
+  push:
+    paths-ignore:
+      - '_quarto.yml'
+      - 'quarto-materials/*'
+      - '**/.md'
+      - 'doc/source/conf.py'
+      - 'tiledb/sm/c_api/tiledb_version.h'
+  pull_request:
+    paths-ignore:
+      - '_quarto.yml'
+      - 'quarto-materials/*'
+      - '**/.md'
+      - 'doc/source/conf.py'
+      - 'tiledb/sm/c_api/tiledb_version.h'
+
+env:
+  BACKWARDS_COMPATIBILITY_ARRAYS: OFF
+  TILEDB_S3: OFF
+  TILEDB_AZURE: OFF
+  TILEDB_GCS: OFF
+  TILEDB_SERIALIZATION: OFF
+  TILEDB_STATIC: OFF
+  TILEDB_TOOLS: ON
+  TILEDB_WEBP: ON
+  TILEDB_BASE_BOOTSTRAP_OPTIONS: '-EnableVerbose -EnableStaticTileDB -EnableBuildDeps'
+
+jobs:
+  build:
+    runs-on: ${{ matrix.os }}
+    strategy:
+      fail-fast: false
+      matrix:
+        os: [windows-2019]
+        #considering https://stackoverflow.com/questions/65035256/how-to-access-matrix-variables-in-github-actions
+        environ: [azure, s3, serialization]
+        include:
+          - environ: 'azure'
+            TILEDB_AZURE: ON
+            TILEDB_USE_CUSTOM_NODEJS: OFF
+            TILEDB_ARROW_TESTS: ON
+            TILEDB_SERIALIZATION: OFF
+            TILEDB_S3: OFF
+            TILEDB_WEBP: OFF
+          - environ: 's3'
+            TILEDB_S3: ON
+            TILEDB_ARROW_TESTS: ON
+            TILEDB_SERIALIZATION: OFF
+            TILEDB_AZURE: OFF
+            TILEDB_WEBP: OFF
+          - environ: 'serialization'
+            TILEDB_S3: OFF
+            TILEDB_AZURE: OFF
+            TILEDB_ARROW_TESTS: OFF
+            TILEDB_SERIALIZATION: ON
+            TILEDB_WEBP: ON
+    env:
+      TILEDB_HOME: ${{ github.workspace }}
+      TILEDB_GA_IMAGE_NAME: ${{ matrix.os }}
+      TILEDB_S3: ${{ matrix.TILEDB_S3 }}
+      TILEDB_AZURE: ${{ matrix.TILEDB_AZURE }} #azure }}
+      TILEDB_SERIALIZATION: ${{ matrix.TILEDB_SERIALIZATION }} #serialization }}
+      TILEDB_ARROW_TESTS: ${{ matrix.TILEDB_ARROW_TESTS }}
+      TILEDB_WEBP: ${{ matrix.TILEDB_WEBP }}
+      TILEDB_CMAKE_BUILD_TYPE: 'RelWithDebInfo'
+    steps:
+      - name: 'tiledb env prep'
+        run: |
+          $env:BUILD_BUILDDIRECTORY = $env:GITHUB_WORKSPACE.replace("TileDB\TileDB","tdbbd") # 't'ile'db' 'b'uild 'd'ir
+          $env:BUILD_SOURCESDIRECTORY = $env:GITHUB_WORKSPACE
+
+          Write-Host "GITHUB_WORKSPACE is '$env:GITHUB_WORKSPACE'"
+          Write-Host "BUILD_BUILDDIRECTORY is '$env:BUILD_BUILDDIRECTORY'"
+          Write-Host "BUILD_SOURCESDIRECTORY is '$env:BUILD_SOURCESDIRECTORY'"
+          Write-Host "GITHUB_ENV is $env:GITHUB_ENV"
+
+          mkdir $env:BUILD_BUILDDIRECTORY
+
+          write-host "BUILD_BUILDDIRECTORY=$env:BUILD_BUILDDIRECTORY" *>> $env:GITHUB_ENV
+          write-host "BUILD_SOURCESDIRECTORY=$env:BUILD_SOURCESDIRECTORY" *>> $env:GITHUB_ENV
+
+      - name: 'Print env'
+        shell: cmd
+        run: |
+          set
+
+      - name: 'dump file prep'
+        shell: cmd
+        run: |
+          reg add "HKEY_LOCAL_MACHINE\SOFTWARE\Microsoft\Windows\Windows Error Reporting\LocalDumps" /v DumpType /t REG_DWORD /d 2 /f
+          reg add "HKEY_LOCAL_MACHINE\SOFTWARE\Microsoft\Windows\Windows Error Reporting\LocalDumps" /v DumpCount /t REG_DWORD /d 10 /f
+          reg query "HKEY_LOCAL_MACHINE\SOFTWARE\Microsoft\Windows\Windows Error Reporting\LocalDumps" /v DumpType
+          reg query "HKEY_LOCAL_MACHINE\SOFTWARE\Microsoft\Windows\Windows Error Reporting\LocalDumps" /v DumpFolder
+          reg query "HKEY_LOCAL_MACHINE\SOFTWARE\Microsoft\Windows\Windows Error Reporting\LocalDumps" /v DumpCount
+
+      - name: 'proxy localappdata'
+        shell: pwsh
+        run: |
+          #so, apparently env context is *NOT* populated from runner machine environ...
+          #https://github.com/actions/runner/issues/740
+          #i.e. for us ${{ env.LOCALAPPDATA }} does not work directly (wanted in artifact upload path)
+          #and considered to be doc'd as so, tho the ref'd doc doesn't really seem to outline that, but behaviour fails...
+          #https://github.com/actions/runner/blob/main/docs/adrs/0278-env-context.md#dont-populate-the-env-context-with-environment-variables-from-runner-machine
+          #but, it seems *we* can populate our own var from our actions, and access it in file upload...
+          echo TDBLOCALAPPDATA=$env:LOCALAPPDATA >> "$env:GITHUB_ENV"
+
+      - name: ARROW python needs
+        shell: bash
+        if: ${{ matrix.TILEDB_ARROW_TESTS == 'ON' }}
+        run: |
+          set -e pipefail
+          if [[ "$TILEDB_ARROW_TESTS" == "ON" ]]; then
+            pip install pyarrow pybind11 numpy
+          fi
+      - name: Prepare git
+        run: git config --global core.autocrlf false
+      - uses: actions/checkout@v2
+      - name: core tiledb windows build 
+        run: |
+          $ErrorView = "NormalView" 
+          
+          #directory $env:BUILD_BUILDDIRECTORY was created in step 'tiledb env prep'
+          cd $env:BUILD_BUILDDIRECTORY
+
+          $VSCategory = "Enterprise" # alternate 'Community'
+          if ($env:TILEDB_GA_IMAGE_NAME -eq "windows-2019") {
+            if (!(Test-Path "C:\Program Files (x86)\Microsoft Visual Studio\2019\${VSCategory}\Common7\IDE\CommonExtensions\Microsoft\CMake\CMake\bin")) {
+              Write-Host "ERROR***: Missing C:\Program Files (x86)\Microsoft Visual Studio\2019\${VSCategory}\Common7\IDE\CommonExtensions\Microsoft\CMake\CMake\bin"
+              exit $LastExitCode
+            }
+            $env:Path += ";C:\Program Files (x86)\Microsoft Visual Studio\2019\${VSCategory}\Common7\IDE\CommonExtensions\Microsoft\CMake\CMake\bin"
+          } else {
+            Write-Host "Unknown image name: '$($env:TILEDB_GA_IMAGE_NAME)'"
+            exit $LastExitCode
+          }
+          
+          # allow double-checking path
+          cmd /c "echo $PATH"
+
+          $bootstrapOptions = $env:TILEDB_BASE_BOOTSTRAP_OPTIONS
+          if ($env:TILEDB_S3 -eq "ON") {
+            $bootstrapOptions = "-EnableS3 " + $bootstrapOptions
+          }
+          if ($env:TILEDB_AZURE -eq "ON") {
+            $bootstrapOptions = "-EnableAzure " + $bootstrapOptions
+          }
+          if ($env:TILEDB_GCS -eq "ON") {
+            $bootstrapOptions = "-EnableGCS " + $bootstrapOptions
+            #NOTE: GCS simulator not yet actually in place.
+          }
+          if ($env:TILEDB_SERIALIZATION -eq "ON") {
+            $bootstrapOptions = "-EnableSerialization " + $bootstrapOptions
+          }
+          # static already added above as initial default
+          # if ($env:TILEDB_STATIC -eq "ON") {
+          #  $bootstrapOptions = $bootstrapOptions + " -EnableStaticTileDB"
+          # }
+          # if ($env:TILEDB_HDFS -eq "ON") {
+          #  $bootstrapOptions = $bootstrapOptions + " -EnableHDFS"
+          #}
+          if ($env:TILEDB_TOOLS -eq "ON") {
+            $bootstrapOptions = $bootstrapOptions + " -EnableTools"
+          }
+          $CMakeBuildType = $env:TILEDB_CMAKE_BUILD_TYPE
+          if ($env:TILEDB_DEBUG -eq "ON") {
+            $bootstrapOptions = $bootstrapOptions + " -EnableDebug"
+            $CMakeBuildType = "Debug"
+            # Change in environment for next steps!
+            write-host "TILEDB_CMAKE_BUILD_TYPE=$CMakeBuildType" *>> $env:GITHUB_ENV
+            
+          } elseif ($CMakeBuildType -eq "RelWithDebInfo") {
+            $bootstrapOptions = $bootstrapOptions + " -EnableReleaseSymbols"
+          }
+          # if ($env:TILEDB_CI_ASAN -eq "ON") {
+          #  $bootstrapOptions = $bootstrapOptions + " -EnableSanitizer address -EnableDebug"
+          # }
+          # if ($env:TILEDB_CI_TSAN -eq "ON") {
+          #  $bootstrapOptions = $bootstrapOptions + " -EnableSanitizer thread -EnableDebug"
+          # }
+          # static already added above as initial default
+          # if ($env:TILEDB_FORCE_BUILD_DEPS" -eq "ON") {
+          #   $bootstrapOptions = $bootstrapOptions + " -EnableBuildDeps"
+          # }
+          if ($env:TILEDB_WERROR -eq "OFF") {
+            $bootstrapOptions = $bootstrapOptions + " -DisableWerror"
+          }
+          if ($env:TILEDB_WEBP -eq "ON") {
+            $bootstrapOptions = $bootstrapOptions + " -EnableWebP"
+          }
+          
+          $bootstrapExpression = "& $env:BUILD_SOURCESDIRECTORY\bootstrap.ps1 " + $bootstrapOptions
+          Write-Host "bootstrapExpression: $bootstrapExpression"
+          Invoke-Expression $bootstrapExpression
+
+          if ($LastExitCode -ne 0) {
+            Write-Host "Bootstrap failed."
+            exit $LastExitCode
+          }
+
+          cmake --build $env:BUILD_BUILDDIRECTORY --config $CMakeBuildType -j $env:NUMBER_OF_PROCESSORS 2>&1
+
+          if ($LastExitCode -ne 0) {
+            Write-Host "Build failed. CMake exit status: " $LastExitCocde
+            exit $LastExitCode
+          }
+
+          cmake --build $env:BUILD_BUILDDIRECTORY --target install-tiledb --config $CMakeBuildType 2>&1
+
+          if ($LastExitCode -ne 0) {
+            Write-Host "Installation failed."
+            $host.SetShouldExit($LastExitCode)
+          }
+        shell: powershell
+
+      - name: 'Test'
+        id: test
+        shell: powershell
+        run: |
+          write-host "begin run: 'Test'"
+
+          $CMakeBuildType = $env:TILEDB_CMAKE_BUILD_TYPE
+
+          # Clone backwards compatibility test arrays
+          if ($env:BACKWARDS_COMPATIBILITY_ARRAYS -eq "ON") {
+            git clone https://github.com/TileDB-Inc/TileDB-Unit-Test-Arrays.git --branch 2.5.0 $env:BUILD_SOURCESDIRECTORY/test/inputs/arrays/read_compatibility_test
+          }
+
+          if ($env:TILEDB_S3 -eq "ON") {
+            $env:MINIO_ACCESS_KEY = "minio"
+            $env:MINIO_SECRET_KEY = "miniosecretkey"
+            $env:AWS_ACCESS_KEY_ID = "minio"
+            $env:AWS_SECRET_ACCESS_KEY = "miniosecretkey"
+            # TODO DEBUG move this back in the TILEDB_S3 section
+            # currently we do not run S3 tests on Windows because tests time out (minio+azure slow?)
+            # & "$env:BUILD_SOURCESDIRECTORY\scripts\install-minio.ps1"
+
+            # update CMake to disable S3 for the test configuration, see minio note above
+            cmake -B $env:BUILD_BUILDDIRECTORY\tiledb -DTILEDB_S3=0 $env:BUILD_SOURCESDIRECTORY
+          }
+
+          # CMake exits with non-0 status if there are any warnings during the build, so
+          cmake --build $env:BUILD_BUILDDIRECTORY\tiledb -j $env:NUMBER_OF_PROCESSORS --target tiledb_unit --config $CMakeBuildType -- /verbosity:minimal
+          cmake --build $env:BUILD_BUILDDIRECTORY\tiledb -j $env:NUMBER_OF_PROCESSORS --target tiledb_regression --config $CMakeBuildType -- /verbosity:minimal
+
+          if ($env:TILEDB_AZURE -eq "ON") {
+            if($env.TILEDB_USE_CUSTOM_NODE_JS) {
+              Write-Host "azurite: using custom install nodejs"
+              #in CI environ, doesn't work with 'local' install, works when -g'lobal' install used in the .ps1
+              & "$env:BUILD_SOURCESDIRECTORY\scripts\install-run-azurite.ps1"
+            }
+            else { #using the node/npm already present in vm
+              Write-Host "azurite: using vm install nodejs"
+               #this code path avoids overhead of download/expand/install of alternate nodejs/azurite.
+              npm install -g azurite
+              Write-Host "done with 'npm install -g azurite'"
+              $azuriteDataPath = (Join-Path $env:TEMP "azuriteData")
+              New-Item -ItemType Directory -Path $azuriteDataPath
+              $azuriteDebugLog = (Join-Path $env:TEMP "azuriteDebugLog.Log")
+              ls $env:TEMP
+              ls $env:azureDataPath
+              cmd /c "start `"azurite`" azurite-blob --silent --location $azuriteDataPath --debug $azuriteDebugLog --blobPort 10000 --blobHost 127.0.0.1"
+              Write-Host "after starting azure"
+            }
+            Write-Host "look for 'node.exe' in following list:"
+            tasklist | findstr /i node.exe
+          }
+
+          # Actually run tests
+          #~ $cmds = "cmake --build $env:BUILD_BUILDDIRECTORY\tiledb --target check --config $CMakeBuildType -- /verbosity:minimal"
+          #~ Write-Host "cmds: '$cmds'"
+          #~ Invoke-Expression $cmds
+          #$cmds = "$env:BUILD_BUILDDIRECTORY\tiledb\test\$CMakeBuildType\tiledb_unit.exe -d=yes | c:\msys64\usr\bin\awk '/1: ::set-output/{sub(/.*1: /, `"`"); print; next} 1'"
+          $cmds = "$env:BUILD_BUILDDIRECTORY\tiledb\test\$CMakeBuildType\tiledb_unit.exe -d=yes"
+          Write-Host "cmds: '$cmds'"
+          Invoke-Expression $cmds
+
+          if ($LastExitCode -ne 0) {
+             Write-Host "Tests failed. CMake exit status: " $LastExitCocde
+             $host.SetShouldExit($LastExitCode)
+          }
+
+          if ($env:TILEDB_WEBP -eq "ON") {
+            $cmds = "$env:BUILD_BUILDDIRECTORY\tiledb\tiledb\sm\compressors\Release\unit_link_webp.exe"
+            Write-Host "cmds: '$cmds'"
+            Invoke-Expression $cmds
+
+            if ($LastExitCode -ne 0) {
+               Write-Host "unit_link_webp failed. CMake exit status: " $LastExitCocde
+               $host.SetShouldExit($LastExitCode)
+            }
+          }
+          # Build the examples
+          cmake --build $env:BUILD_BUILDDIRECTORY --target examples --config $CMakeBuildType -- /verbosity:minimal
+
+          if ($LastExitCode -ne 0) {
+            Write-Host "Examples failed to build."
+            $host.SetShouldExit($LastExitCode)
+          }
+
+          $env:Path += ";$env:BUILD_SOURCESDIRECTORY\dist\bin;$env:BUILD_BUILDDIRECTORY\externals\install\bin"
+
+          $TestAppDir = (Join-Path $env:BUILD_BUILDDIRECTORY "tiledb\examples\c_api")
+          $TestAppDataDir = (Join-Path $env:BUILD_BUILDDIRECTORY "tiledb\examples\c_api\test_app_data")
+          Get-ChildItem (Join-Path $env:BUILD_BUILDDIRECTORY "tiledb\examples\c_api\$CMakeBuildType") -Filter *.exe |
+          Foreach-Object {
+            try {
+              Set-Location -path $TestAppDir
+              Remove-Item -Path $TestAppDataDir -recurse -force -ErrorAction SilentlyContinue
+              New-Item -ItemType Directory -Path $TestAppDataDir > $nul
+              Set-Location -path $TestAppDataDir
+              $exepath = $_.FullName
+              write-host "Executing $exepath"
+              & $exepath
+              $status = $?
+              if ($status -ne 0) {
+                Write-Host "Error $status running $exepath"
+                Write-Host "::set-output name=TILEDB_CI_SUCCESS::0"
+                $host.SetShouldExit(1)
+              }  elseif ($LastExitCode -ne 0) {
+                Write-Host "C++ API example failed $LastExitCode,  $exepath."
+                Write-Host "::set-output name=TILEDB_CI_SUCCESS::0"
+                $host.SetShouldExit($LastExitCode)
+              }
+
+            } catch {
+              $status = $_
+              Write-Host "exception C API example failed, $status, $exepath."
+              Write-Host "::set-output name=TILEDB_CI_SUCCESS::0"
+              $host.SetShouldExit(1)
+            }
+          }
+          Set-Location -path $TestAppDir
+          Remove-Item -Path $TestAppDataDir -recurse -force -ErrorAction SilentlyContinue
+
+          $TestAppDir = (Join-Path $env:BUILD_BUILDDIRECTORY "tiledb\examples\cpp_api")
+          $TestAppDataDir = (Join-Path $env:BUILD_BUILDDIRECTORY "tiledb\examples\cpp_api\test_app_data")
+          Get-ChildItem (Join-Path $env:BUILD_BUILDDIRECTORY "tiledb\examples\cpp_api\$CMakeBuildType") -Filter *.exe |
+          Foreach-Object {
+            try {
+              Set-Location -path $TestAppDir
+              Remove-Item -Path $TestAppDataDir -recurse -force -ErrorAction SilentlyContinue
+              New-Item -ItemType Directory -Path $TestAppDataDir > $nul
+              Set-Location -path $TestAppDataDir
+              $exepath = $_.FullName
+              write-host "Executing $exepath"
+              & $exepath
+              $status = $?
+              if ($status -ne 0) {
+                Write-Host "Error $status running $exepath"
+                Write-Host "::set-output name=TILEDB_CI_SUCCESS::0"
+                $host.SetShouldExit(1)
+              } elseif ($LastExitCode -ne 0) {
+                Write-Host "C++ API example failed $LastExitCode,  $exepath."
+                Write-Host "::set-output name=TILEDB_CI_SUCCESS::0"
+                $host.SetShouldExit($LastExitCode)
+              }
+            } catch {
+              $status = $_
+              Write-Host "exception, C++ API example failed, $status, $exepath."
+              Write-Host "::set-output name=TILEDB_CI_SUCCESS::0"
+              $host.SetShouldExit(1)
+            }
+
+          }
+          Set-Location -path $TestAppDir
+          Remove-Item -Path $TestAppDataDir -recurse -force -ErrorAction SilentlyContinue
+
+          # Build examples
+          cd $env:BUILD_SOURCESDIRECTORY\examples\cmake_project
+
+          mkdir build
+
+          cd build
+
+          # Build zip artifact
+          cmake -A X64 -DCMAKE_PREFIX_PATH="$env:BUILD_SOURCESDIRECTORY\dist" ..
+
+          cmake --build . --config $CMakeBuildType -- /verbosity:minimal
+
+          #.\$CMakeBuildType\ExampleExe.exe
+          $cmd = ".\$CMakeBuildType\ExampleExe.exe"
+          Write-Host "cmd: '$cmd'"
+          Invoke-Expression $cmd
+
+          #.\$CMakeBuildType\ExampleExe_static.exe
+          $cmd = ".\$CMakeBuildType\ExampleExe_static.exe"
+          Write-Host "cmd: '$cmd'"
+          Invoke-Expression $cmd
+
+      - name: 'process crashdumps'
+        shell: cmd
+        if: ${{ failure() == true && startsWith(matrix.os, 'windows-') == true }} # only run this job if the build step failed
+        run: |
+          if not exist "%localappdata%\CrashDumps\*.dmp" goto nodumps1
+            dir "%localappdata%\CrashDumps"
+            cd /d "%localappdata%\CrashDumps"
+            cd
+            dir
+            for /r %%f in (*.dmp) do "c:\Program Files (x86)\Windows Kits\10\Debuggers\x64\cdb.exe" -z %%f -c "!analyze;~* kv;kP;r;u;q"
+          :nodumps1
+
+      - name: 'upload dumpfile artifacts' # https://github.com/actions/upload-artifact#where-does-the-upload-go
+        if: ${{ always() == true && startsWith(matrix.os, 'windows-') == true }} # only run this job if the build step failed
+        uses: actions/upload-artifact@v2
+        with:
+          retention-days: 10
+          name: "coredumps.${{ github.job }}.${{ matrix.os }}.${{matrix.environ}}.${{ github.run_number }}.${{github.run_id}}.${{github.run_attempt}}"
+          if-no-files-found: warn # 'ignore/', 'warn' or 'error' are available, defaults to `warn` 
+          # fails, empty env context... ${{ env.LOCALAPPDATA }}/CrashDumps/*.dmp
+          path: |
+            ${{ env.TDBLOCALAPPDATA }}/CrashDumps/*.dmp
+
+      - name: 'Test status check'
+        shell: bash
+        run: |
+          # tiledb_unit is configured to set a job-level variable TILEDB_CI_SUCCESS=1
+          # following the test run. If this variable is not set, the build should fail.
+          # see https://github.com/TileDB-Inc/TileDB/pull/1400 (5f0623f4d3)
+          if [[ "${{ steps.test.outputs.TILEDB_CI_SUCCESS }}" -ne 1 ]]; then
+            echo TILEDB_CI_SUCCESS != 1, exiting.
+            exit 1;
+          fi