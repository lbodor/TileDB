#
# CMakeLists.txt
#
#
# The MIT License
#
# Copyright (c) 2017-2021 TileDB, Inc.
# Copyright (c) 2016 MIT and Intel Corporation
#
# Permission is hereby granted, free of charge, to any person obtaining a copy
# of this software and associated documentation files (the "Software"), to deal
# in the Software without restriction, including without limitation the rights
# to use, copy, modify, merge, publish, distribute, sublicense, and/or sell
# copies of the Software, and to permit persons to whom the Software is
# furnished to do so, subject to the following conditions:
#
# The above copyright notice and this permission notice shall be included in
# all copies or substantial portions of the Software.
#
# THE SOFTWARE IS PROVIDED "AS IS", WITHOUT WARRANTY OF ANY KIND, EXPRESS OR
# IMPLIED, INCLUDING BUT NOT LIMITED TO THE WARRANTIES OF MERCHANTABILITY,
# FITNESS FOR A PARTICULAR PURPOSE AND NONINFRINGEMENT. IN NO EVENT SHALL THE
# AUTHORS OR COPYRIGHT HOLDERS BE LIABLE FOR ANY CLAIM, DAMAGES OR OTHER
# LIABILITY, WHETHER IN AN ACTION OF CONTRACT, TORT OR OTHERWISE, ARISING FROM,
# OUT OF OR IN CONNECTION WITH THE SOFTWARE OR THE USE OR OTHER DEALINGS IN
# THE SOFTWARE.
#

############################################################
# CMake setup
############################################################

cmake_minimum_required(VERSION 3.21)

############################################################
# Parse version file
# credit: https://stackoverflow.com/a/47084079

file(READ "${CMAKE_CURRENT_SOURCE_DIR}/tiledb/sm/c_api/tiledb_version.h" VERFILE)
if (NOT VERFILE)
  message(FATAL_ERROR "Failed to parse tiledb_version.h!")
endif()

string(REGEX MATCH "TILEDB_VERSION_MAJOR ([0-9])*" _ ${VERFILE})
set(TILEDB_VERSION_MAJOR ${CMAKE_MATCH_1})
string(REGEX MATCH "TILEDB_VERSION_MINOR ([0-9]+)*" _ ${VERFILE})
set(TILEDB_VERSION_MINOR ${CMAKE_MATCH_1})
string(REGEX MATCH "TILEDB_VERSION_PATCH ([0-9]+)*" _ ${VERFILE})
set(TILEDB_VERSION_PATCH ${CMAKE_MATCH_1})

set(TILEDB_VERSION "${TILEDB_VERSION_MAJOR}.${TILEDB_VERSION_MINOR}.${TILEDB_VERSION_PATCH}")
############################################################
# Check for regex characters in the most important paths
# fixes https://github.com/TileDB-Inc/TileDB/issues/1799
option(TILEDB_ALLOW_REGEX_CHAR_PATH "If true, allow regex characters in source, build, or install path." FALSE)
mark_as_advanced(TILEDB_ALLOW_REGEX_CHAR_PATH)
set(REGEX_CHARS "[\\^\\$\\+\\*\\?\\|\\(\\)]") # note: must be escaped, and regex doesn't work with \[\] entries
set(REGEX_CHAR_PATH_MSG " contains a REGEX character and may break CMakeList processing. Please use"
                        " a different path, or set TILEDB_ALLOW_REGEX_CHAR_PATH to override.")
if (NOT TILEDB_ALLOW_REGEX_CHAR_PATH)
  if (CMAKE_CURRENT_SOURCE_DIR MATCHES ${REGEX_CHARS})
    message(FATAL_ERROR "CMAKE_CURRENT_SOURCE_DIR ${REGEX_CHAR_PATH_MSG}:\n  '${CMAKE_CURRENT_SOURCE_DIR}'")
  elseif (CMAKE_CURRENT_SOURCE_DIR MATCHES ${REGEX_CHARS})
    message(FATAL_ERROR "CMAKE_CURRENT_BINARY_DIR ${REGEX_CHAR_PATH_MSG}:\n  '${CMAKE_CURRENT_BINARY_DIR}'")
  elseif (CMAKE_CURRENT_SOURCE_DIR MATCHES ${REGEX_CHARS})
    message(FATAL_ERROR "CMAKE_INSTALL_PREFIX ${REGEX_CHAR_PATH_MSG}:\n  '${CMAKE_INSTALL_PREFIX}'")
  endif()
endif()

############################################################
list(APPEND CMAKE_MODULE_PATH "${CMAKE_CURRENT_SOURCE_DIR}/cmake")
list(APPEND CMAKE_MODULE_PATH "${CMAKE_CURRENT_SOURCE_DIR}/cmake/Modules")
list(APPEND CMAKE_MODULE_PATH "${CMAKE_CURRENT_SOURCE_DIR}/cmake/Options")

set(TILEDB_CMAKE_INPUTS_DIR "${CMAKE_CURRENT_SOURCE_DIR}/cmake/inputs")

if(NOT CMAKE_BUILD_TYPE)
  set(CMAKE_BUILD_TYPE Release)
endif()

if(APPLE)
  # Use @rpath on macOS for building shared libraries.
  set(CMAKE_MACOSX_RPATH ON)
  # Don't allow macOS .frameworks to be used for dependencies.
  set(CMAKE_FIND_FRAMEWORK NEVER)
endif()

# Set C++17 as required standard for all C++ targets.
set(CMAKE_CXX_STANDARD 17)
set(CMAKE_CXX_STANDARD_REQUIRED ON)
if(CMAKE_SYSTEM_NAME MATCHES "CYGWIN")
  # Use GNU extensions under Cygwin
  set(CMAKE_CXX_EXTENSIONS ON)
else()
  set(CMAKE_CXX_EXTENSIONS OFF)
endif()

# Set -fvisibility=hidden (or equivalent) flags by default.
set(CMAKE_C_VISIBILITY_PRESET hidden)
set(CMAKE_CXX_VISIBILITY_PRESET hidden)

############################################################
# Build options
############################################################

# Note: when adding options, make sure to forward them via INHERITED_CMAKE_ARGS
# in TileDB-Superbuild.cmake.

option(TILEDB_SUPERBUILD "If true, perform a superbuild (builds all missing dependencies)." ON)
option(TILEDB_FORCE_ALL_DEPS "If true, force superbuild to download and build all dependencies, even those installed on the system." OFF)
option(TILEDB_VERBOSE "Prints TileDB errors with verbosity" OFF)
option(TILEDB_S3 "Enables S3/minio support using aws-cpp-sdk" OFF)
option(TILEDB_AZURE "Enables Azure Storage support using azure-storage-cpp" OFF)
option(TILEDB_GCS "Enables GCS Storage support using google-cloud-cpp" OFF)
option(TILEDB_HDFS "Enables HDFS support using the official Hadoop JNI bindings" OFF)
option(TILEDB_WERROR "Enables the -Werror flag during compilation." ON)
option(TILEDB_ASSERTIONS "Build with assertions enabled (default off for release, on for debug build)." OFF)
option(TILEDB_CPP_API "Enables building of the TileDB C++ API." ON)
option(TILEDB_CMAKE_IDE "(Used for CLion builds). Disables superbuild and sets the EP install dir." OFF)
option(TILEDB_STATS "Enables internal TileDB statistics gathering." ON)
option(TILEDB_STATIC "Enables building TileDB as a static library." OFF)
option(TILEDB_TESTS "If true, enables building the TileDB unit test suite" ON)
option(TILEDB_TOOLS "If true, enables building the TileDB tools" OFF)
option(TILEDB_SERIALIZATION "If true, enables building with support for query serialization" OFF)
option(TILEDB_CCACHE "If true, enables use of 'ccache' (if present)" OFF)
option(TILEDB_ARROW_TESTS "If true, enables building the arrow adapter unit tests" OFF)
option(TILEDB_WEBP "If true, enables building webp and a simple linkage test" OFF)
option(TILEDB_ABSEIL "If true, enables building abseil and a simple linkage test" OFF)
option(TILEDB_LOG_OUTPUT_ON_FAILURE "If true, print error logs if dependency sub-project build fails" ON)
option(TILEDB_SKIP_S3AWSSDK_DIR_LENGTH_CHECK "If true, skip check needed path length for awssdk (TILEDB_S3) dependent builds" OFF)
option(TILEDB_EXPERIMENTAL_FEATURES "If true, build and include experimental features" OFF)

set(TILEDB_INSTALL_LIBDIR "" CACHE STRING "If non-empty, install TileDB library to this directory instead of CMAKE_INSTALL_LIBDIR.")

# early WIN32 audit of path length for aws sdk build where
# insufficient available path length causes sdk build failure.
if (WIN32 AND NOT TILEDB_SKIP_S3AWSSDK_DIR_LENGTH_CHECK)
  if (TILEDB_SUPERBUILD)
    if (TILEDB_S3)
      string(LENGTH ${CMAKE_CURRENT_BINARY_DIR} LENGTH_CMAKE_CURRENT_BINARY_DIR)
      if ( NOT (LENGTH_CMAKE_CURRENT_BINARY_DIR LESS 61))
        message(FATAL_ERROR " build directory path likely too long for building awssdk/dependencies!")
      return()
      endif()
    endif()
  endif()
endif()

# enable assertions by default for debug builds
if (CMAKE_BUILD_TYPE EQUAL "Debug")
  set(TILEDB_ASSERTIONS TRUE)
endif()
include(TileDBAssertions)

############################################################
# Superbuild setup
############################################################

# Set the variable used when calling find_package(), find_file() etc.
# to determine if NO_DEFAULT_PATH should be passed.
if (TILEDB_FORCE_ALL_DEPS)
  set(TILEDB_DEPS_NO_DEFAULT_PATH NO_DEFAULT_PATH)
else()
  set(TILEDB_DEPS_NO_DEFAULT_PATH)
endif()

# If this is an in-IDE build, we need to disable the superbuild and explicitly
# set the EP base dir. The normal 'cmake && make' process won't need this step,
# it is for better CLion support of this superbuild architecture.
if (TILEDB_CMAKE_IDE)
  set(TILEDB_SUPERBUILD OFF)
  set(TILEDB_EP_BASE "${CMAKE_CURRENT_BINARY_DIR}/externals")
endif()

# When building static TileDB, we also need to install any static dependencies
# built as external projects.
set(TILEDB_INSTALL_STATIC_DEPS ${TILEDB_STATIC})

# Set main TileDB Source
set(TILEDB_BASE_SOURCE "${CMAKE_CURRENT_SOURCE_DIR}/tiledb")
# Set experimental TileDB Source
set(TILEDB_EXPERIMENTAL_BASE_SOURCE "${CMAKE_CURRENT_SOURCE_DIR}/experimental")

# Perform superbuild config and exit.
if (TILEDB_SUPERBUILD)
  project(TileDB-Superbuild)
  message(STATUS "Starting TileDB superbuild.")
  include("cmake/TileDB-Superbuild.cmake")
  message(STATUS "Install prefix is ${CMAKE_INSTALL_PREFIX}")
  # The superbuild file incorporates this file as an external project with the
  # superbuild off. Thus we stop processing this file here, knowing that we'll
  # come back later.
  return()
endif()

project(TileDB)
message(STATUS "Starting TileDB regular build.")
# Paths to locate the installed external projects.
set(TILEDB_EP_SOURCE_DIR "${TILEDB_EP_BASE}/src")
set(TILEDB_EP_INSTALL_PREFIX "${TILEDB_EP_BASE}/install")

############################################################
# Compile options/definitions for all targets
############################################################

# Set compiler flags
if (MSVC)
  # Turn on standards-conformance mode
  add_compile_options("/permissive-")
  # We disable some warnings that are not present in gcc/clang -Wall:
  #   C4101: unreferenced local variable
  #   C4146: unary minus operator applied to unsigned type
  #   C4244: conversion warning of floating point to integer type.
  #   C4251: C++ export warning
  #   C4456: local variable hiding previous local variable
  #   C4457: local variable hiding function parameter
  #   C4702: unreachable code
  #   C4800: warning implicit cast int to bool
  add_compile_options(/W4 /wd4101 /wd4146 /wd4244 /wd4251 /wd4456 /wd4457 /wd4702 /wd4800)
  # Warnings as errors:
  if (TILEDB_WERROR)
    add_compile_options(/WX)
  endif()
  # Turn off MSVC deprecation of certain standard library functions. This allows
  # other deprecations to remain visible.
  add_compile_definitions("_CRT_SECURE_NO_WARNINGS")
  # We currently need to suppress warnings about deprecation (C4996) for two cases:
  #   1. C++ API functions that call deprecated C API functions
  #   2. two warnings in `test/src/helpers.cc` that call deprecated C API functions
  add_compile_options(/wd4996)
  # Disable GDI (which we don't need, and causes some macro
  # re-definition issues if wingdi.h is included)
  add_compile_options(/DNOGDI)
  # Add /MPn flag from CMake invocation (if defined).
  add_compile_options(${MSVC_MP_FLAG})
  # Build-specific flags
  add_compile_options(
                      "$<$<CONFIG:Debug>:/DDEBUG /Od /Zi /bigobj>"
                      "$<$<CONFIG:Release>:/DNDEBUG /Ox>"
                      "$<$<CONFIG:RelWithDebInfo>:/DNDEBUG /Ox /Zi>"
                      )
else()
  add_compile_options(-Wall -Wextra)
  if (TILEDB_WERROR)
    add_compile_options(-Werror)
  endif()
  # Build-specific flags
  if (CMAKE_BUILD_TYPE MATCHES "Debug")
    add_compile_options(-DDEBUG -O0 -g3 -ggdb3 -gdwarf-3)
  elseif (CMAKE_BUILD_TYPE MATCHES "Release")
    add_compile_options(-O3)
  elseif (CMAKE_BUILD_TYPE MATCHES "RelWithDebInfo")
    add_compile_options(-DNDEBUG -O3 -g3 -ggdb3 -gdwarf-3)
  elseif (CMAKE_BUILD_TYPE MATCHES "Coverage")
    add_compile_options(-DDEBUG -g3 -gdwarf-3 --coverage)
  endif()

  # Use -Wno-literal-suffix on Linux with C++ sources.
  if (NOT CMAKE_CXX_COMPILER_ID MATCHES "Clang")
    add_compile_options($<$<COMPILE_LANGUAGE:CXX>:-Wno-literal-suffix>)
  endif()
endif()

# Definitions for all targets
add_definitions(-D_FILE_OFFSET_BITS=64)

# AVX2 flag
include(CheckAVX2Support)
CheckAVX2Support()
if (COMPILER_SUPPORTS_AVX2)
  add_compile_options(${COMPILER_AVX2_FLAG})
endif()

#######################################################
# Header Files
#######################################################
#
# Legacy headers: All headers for both C and C++ API in a single directory.
#
# Public header structure. Users of the library see this view. External source
# code uses these names; they should be considered unchangeable.
# - `<root>/`
#     `tiledb/`
#       - C API headers
#         `tiledb.h`
#         `tiledb_experimental.h`
#          other `tiledb_*.h`
#       - C++ API headers
#         `tiledb`
#         `tiledb_experimental`
#          other `tiledb_*`
#
# Headers assume `-I<root>`. To wit, for the C API use this:
# ```C
# #include <tiledb/tiledb.h>
# ```
# For the C++ API use this:
# ```C++
# #include <tiledb/tiledb>
# ```

# Private header structure. The compiler of a user program sees this view. Only
# TileDB source uses these names. They can be changed at will, but installation
# will also have to changed, as may other aspects of the build.
# - `<root>/`
#     `tiledb/`
#         `api/`
#             `c_api/`
#                 `api_external_common.h`
#                 `tiledb_export.h` (auto-generated)
#                 `<section>/` (multiple)
#                     `<section>_api_external.h`

##################################
# C API include files
##################################
#
# FILENAME headers are copied only as their file name to ${INCLUDE_BASE}/tiledb
# RELATIVE headers are copied as their path from RELATIVE_HEADER_BASE to ${INCLUDE_BASE}
# In all cases the included path begins with `tiledb/`
# The export header is handled separatedly below.

list(APPEND TILEDB_C_API_FILENAME_HEADERS
    "${CMAKE_SOURCE_DIR}/tiledb/sm/c_api/tiledb.h"
    "${CMAKE_SOURCE_DIR}/tiledb/sm/c_api/tiledb_enum.h"
    "${CMAKE_SOURCE_DIR}/tiledb/sm/c_api/tiledb_version.h"
    "${CMAKE_SOURCE_DIR}/tiledb/sm/c_api/tiledb_experimental.h"
)
list(APPEND TILEDB_C_API_RELATIVE_HEADERS
    "${CMAKE_SOURCE_DIR}/tiledb/api/c_api/api_external_common.h"
    "${CMAKE_SOURCE_DIR}/tiledb/api/c_api/config/config_api_external.h"
    "${CMAKE_SOURCE_DIR}/tiledb/api/c_api/context/context_api_external.h"
    "${CMAKE_SOURCE_DIR}/tiledb/api/c_api/error/error_api_external.h"
    "${CMAKE_SOURCE_DIR}/tiledb/api/c_api/filter/filter_api_enum.h"
    "${CMAKE_SOURCE_DIR}/tiledb/api/c_api/filter/filter_api_external.h"
)
set(TILEDB_C_API_RELATIVE_HEADER_BASE "${CMAKE_CURRENT_SOURCE_DIR}")

##################################
# Export Header
##################################
# The export header is automatically generated later in the build (using the
# main library target). When installed, it's in the same directory as the
# compiler-visible, interface-hidden header `api_external_common.h`.

set(TILEDB_EXPORT_HEADER_DIR "${CMAKE_BINARY_DIR}/tiledb")
set(TILEDB_EXPORT_HEADER_NAME "tiledb_export.h")
set(TILEDB_EXPORT_HEADER "${TILEDB_EXPORT_HEADER_DIR}/${TILEDB_EXPORT_HEADER_NAME}")
set(TILEDB_EXPORT_HEADER_LOCALINSTALL_PATH "tiledb/api/c_api/${TILEDB_EXPORT_HEADER_NAME}")

##################################
# Local install
##################################
#
# User code within this project requires manual installation that mimics a
# an installation from a distribution artifact. It's required by examples,
# integration tests, and regression tests.
#
# Caveat: The "installation" is done at _configuration_ time, not at _build_ time.
# This is a side-effect of using `configure_file`. It's not necessary and it may
# be desirable to change it to operate at build time in the future.

set(TILEDB_LOCALINSTALL_DIR "${CMAKE_BINARY_DIR}/dist-in-build")
set(TILEDB_LOCALINSTALL_INCLUDE "${TILEDB_LOCALINSTALL_DIR}/include")

#####################
# C API
#####################
foreach(HEADER ${TILEDB_C_API_FILENAME_HEADERS})
  cmake_path(GET HEADER FILENAME HEADER_STRIPPED)
  configure_file(${HEADER} ${TILEDB_LOCALINSTALL_INCLUDE}/tiledb/${HEADER_STRIPPED} COPYONLY)
endforeach()
foreach(HEADER ${TILEDB_C_API_RELATIVE_HEADERS})
  cmake_path(RELATIVE_PATH HEADER
      BASE_DIRECTORY ${TILEDB_C_API_RELATIVE_HEADER_BASE}
      OUTPUT_VARIABLE HEADER_STRIPPED
      )
  configure_file(${HEADER} ${TILEDB_LOCALINSTALL_INCLUDE}/${HEADER_STRIPPED} COPYONLY)
endforeach()
# `configure_file` for the export header happens after it's been generated


#####################
# C++ API
#####################
file(GLOB TILEDB_CPP_HEADERS
    "${CMAKE_SOURCE_DIR}/tiledb/sm/cpp_api/*.h"
    "${CMAKE_SOURCE_DIR}/tiledb/sm/cpp_api/tiledb"
    "${CMAKE_SOURCE_DIR}/tiledb/sm/cpp_api/tiledb_experimental"
    )
foreach(HEADER ${TILEDB_CPP_HEADERS})
  string(REGEX
      REPLACE "^${CMAKE_SOURCE_DIR}/tiledb/sm/cpp_api/" ""
      HEADER_STRIPPED ${HEADER}
      )
  configure_file(${HEADER} ${TILEDB_LOCALINSTALL_INCLUDE}/tiledb/${HEADER_STRIPPED} COPYONLY)
endforeach()

#####################
# Interface library
#####################
add_library(local_install INTERFACE)
target_include_directories(local_install INTERFACE ${TILEDB_LOCALINSTALL_INCLUDE})

############################################################
# Enable testing and add subdirectories
############################################################

# Enable testing
enable_testing()

# Aggregate all link-completeness targets
add_custom_target(all_link_complete)

# Build the TileDB library experimental features
add_subdirectory(experimental)

# Build the TileDB library
add_subdirectory(tiledb)

# Build examples
add_subdirectory(examples)

# Build unit tests
if (TILEDB_TESTS)
  add_subdirectory(test)

  # Add cmake target for "tests" to build all unit tests executables
  add_custom_target(tests)
  add_dependencies(tests tiledb_unit)

  add_dependencies(tests unit_buffer unit_datum unit_dynamic_memory)
  add_dependencies(tests unit_exception unit_interval unit_thread_pool unit_experimental)
  add_dependencies(tests unit_array_schema unit_filter_create unit_filter_pipeline unit_metadata)
  add_dependencies(tests unit_compressors unit_query unit_misc unit_vfs unit_array)
  add_dependencies(tests unit_config)
  add_dependencies(tests unit_range_subset)
  add_dependencies(tests unit_consistency)
  add_dependencies(tests unit_range)
  add_dependencies(tests unit_capi_handle unit_capi_filter)
  add_dependencies(tests unit_delete_condition)
  add_dependencies(tests unit_ast)
  add_dependencies(tests unit_serializers)

  if (TILEDB_WEBP)
    add_dependencies(tests unit_link_webp)
  endif()

<<<<<<< HEAD
  add_dependencies(tests unit_link_openssl)
=======
  if (TILEDB_ABSEIL)
    add_dependencies(tests unit_link_absl)
  endif()
>>>>>>> 51f9c8d1

  if (ENABLE_MAGIC_TEST)
    add_dependencies(tests unit_mgc_dict)
  endif()

  add_subdirectory(test/regression)
endif()

# Build tools
if (TILEDB_TOOLS)
  add_subdirectory(tools)
endif()

###########################################################
# Uninstall
###########################################################

set(CMD "xargs printf -- '-- Uninstalling: %s\\\\n' <install_manifest.txt")
add_custom_target(
   uninstall
   COMMAND echo "Uninstalling TileDB from ${CMAKE_INSTALL_PREFIX}..."
   COMMAND eval "${CMD}"
   COMMAND xargs rm -f < install_manifest.txt
   COMMAND rmdir "${CMAKE_INSTALL_PREFIX}/include/tiledb"
   COMMAND echo "TileDB uninstalled"
)<|MERGE_RESOLUTION|>--- conflicted
+++ resolved
@@ -446,13 +446,11 @@
     add_dependencies(tests unit_link_webp)
   endif()
 
-<<<<<<< HEAD
-  add_dependencies(tests unit_link_openssl)
-=======
   if (TILEDB_ABSEIL)
     add_dependencies(tests unit_link_absl)
   endif()
->>>>>>> 51f9c8d1
+
+  add_dependencies(tests unit_link_openssl)
 
   if (ENABLE_MAGIC_TEST)
     add_dependencies(tests unit_mgc_dict)
