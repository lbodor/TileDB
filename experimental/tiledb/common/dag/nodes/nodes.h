--- conflicted
+++ resolved
@@ -38,714 +38,4 @@
 // #include "experimental/tiledb/common/dag/nodes/general.h"
 #include "experimental/tiledb/common/dag/nodes/simple_node.h"
 
-<<<<<<< HEAD
-#include "experimental/tiledb/common/dag/execution/stop_token.hpp"
-
-namespace tiledb::common {
-
-/**
- * A trivial base class so that we can store containers of different types of
- * nodes in a single container.
- */
-struct GraphNode {
-  virtual void run(size_t = 1) = 0;
-  //  virtual void stop();
-};
-
-/**
- * Flow control class.  To be used as optional argument to function call inside
- * a `ProducerNode` to indicate there will not be any more data produced by the
- * function.  The return value from the function when stop is called is
- * meaningless.
- */
-
-/**
- * Producer node.  Constructed with a function that creates Blocks.  A
- * Producer is derived from Source.
- *
- * @tparam Mover_T The type of item mover to be used by this class.  The
- * class can invoke any of the functions in the mover.  The `ProducerNode`
- * will invoke `do_fill`, `do_push`, `inject`, and `do_stop`.
- *
- * @tparam Mover_T The type of item mover to be used with the
- * `ProducerNode`. It is a template template to be composed with `Block`.
- * @tparam Block The type of data to be produced by the `ProducerNode` and
- * sent through the item mover.
- */
-
-template <template <class> class Mover_T, class Block>
-class ProducerNode : public GraphNode, public Source<Mover_T, Block> {
-  using Base = Source<Mover_T, Block>;
-  using source_type = Source<Mover_T, Block>;
-  /**
-   * `std::stop_source` to be used with `ProducerNode`
-   */
-  std::stop_source stop_source_;
-
-  /**
-   * The function to be invoked by the `ProducerNode`
-   */
-  std::variant<std::function<Block()>, std::function<Block(std::stop_source&)>>
-      f_;
-
- public:
-  /**
-   * Trivial default constructor, for testing.
-   */
-  ProducerNode() = default;
-
-  /**
-   * Trivial copy constructor, needed to satisfy `is_movable`
-   */
-  ProducerNode(const ProducerNode&) {
-  }
-  ProducerNode(ProducerNode&&) = default;
-
-  /**
-   * Constructor
-   * @param f A function that creates items.
-   * @tparam The type of the function (or function object) that generates items.
-   */
-  template <class Function, class U = Function>
-  explicit ProducerNode(
-      Function&& f,
-      std::enable_if_t<
-          !std::is_bind_expression_v<U>
-          //          ((std::is_invocable_r_v<Block, Function> ||
-          //            std::is_invocable_r_v<
-          //                Block,
-          //                Function,
-          //                std::
-          //                    stop_source>)&&(std::is_bind_expression_v<Function>
-          //                    == false)),
-          ,
-          void**> = nullptr)
-      : f_{std::forward<Function>(f)} {
-  }
-
-  template <class Function>
-  explicit ProducerNode(
-      Function& f,
-      std::enable_if_t<
-          ((std::is_invocable_r_v<Block, Function> ||
-            std::is_invocable_r_v<Block, Function, std::stop_source>)&&std::
-               is_bind_expression_v<Function>),
-          void**> = nullptr)
-      : f_{[&f]() { return std::forward<Function>(f)(); }} {
-  }
-    template <class Function>
-    explicit ProducerNode(
-        Function && f,
-        std::enable_if_t<
-            ((std::is_invocable_r_v<Block, Function> ||
-              std::is_invocable_r_v<Block, Function, std::stop_source>)&&std::
-                 is_bind_expression_v<Function>),
-            void**> = nullptr)
-        : f_{[&f]() { return std::forward<Function>(f)(); }} {
-    }
-
-#if 0
-  /**
-   * Constructor
-   * @param f A function that creates items.
-   * @tparam The type of the function (or function object) that generates items.
-   */
-  template <class Function>
-  explicit ProducerNode(
-      Function&& f,
-      std::enable_if_t<
-          (std::is_invocable_r_v<Block, Function> ||
-           std::is_invocable_r_v<Block, Function, std::stop_source>),
-
-          void**> = nullptr)
-      : f_{std::forward<Function>(f)} {
-  }
-#endif
-#if 0
-  /**
-   * Constructor 
-   * @param f A function that creates items.  The function should be
-   * invocable with a flow_control object.  Still trying to figure out how to allow
-   * overloading of the stored function, so this is not used for now.  
-   * @tparam The type of the function (or function object) that generates items.
-   */
-  template <class Function>
-  explicit ProducerNode(
-      Function&& f,
-      std::enable_if_t<std::is_invocable_r_v<Block, Function>, void**> =
-          nullptr)
-      : f_{[f](FlowControl&) { return std::forward<Function>(f)(); }} {
-  }
-#endif
-
-  /**
-   * Constructor for anything non-invocable.  It is here to provide more
-   * meaningful error messages when the constructor is called with wrong type of
-   * arguments.  Otherwise there is a huge list of unsuccessful substitutions,
-   * which are not informative.
-   */
-  template <class Function>
-  explicit ProducerNode(
-      Function&&,
-      std::enable_if_t<!std::is_invocable_r_v<Block, Function>, void**> =
-          nullptr) {
-    static_assert(
-        std::is_invocable_r_v<Block, Function>,
-        "Source constructor with non-invocable type");
-  }
-
-  /**
-   * Function for invoking the function in the `ProducerNode` and sending it to
-   * the item mover.  The `run_for` function will invoke the stored function
-   * multiple times, given by the input parameter, or until the node is stopped,
-   * whichever happens first.  time (unless the state machine in the item mover
-   * is stopped).  It will also issue `stop` if the `flow_control` is stopped
-   * (the latter to be implemented).
-   *
-   * @param rounds The maximum number of times to invoke the producer function.
-   */
-  void run() {
-    auto state_machine = this->get_mover();
-    /**
-     * @todo Make inject and do_fill atomic (while properly separating
-     * concerns). Atomic on the mover would be the right thing.  There seems
-     * to still be the problem that the function will have created the item
-     * but is handing it off to the mover.  Need to do inject with an atomic
-     * swap so that the state of the function can know whether or not it has
-     * handed the item to the mover.
-     */
-    //  { state == st_00 ∨ state == st_01 }
-
-    switch (f_.index()) {
-      case 0:
-        Base::inject(std::get<0>(f_)());
-        break;
-      case 1:
-        Base::inject(std::get<1>(f_)(stop_source_));
-        break;
-      default:
-        throw std::logic_error("Impossible index for variant");
-    }
-    if (stop_source_.stop_requested()) {
-      return;
-    }
-
-    state_machine->do_fill();
-    //  { state == st_10 ∨ state == st_11 }
-
-    if (state_machine->debug_enabled())
-      std::cout << "producer filled "
-                << "state: " << str(state_machine->state()) << std::endl;
-
-    state_machine->do_push();
-    //  { state == st_01 ∨ state == st_00 }
-
-    if (state_machine->debug_enabled())
-      std::cout << "producer pushed " << std::endl;
-  }
-
-  void run(size_t rounds) {
-    auto state_machine = this->get_mover();
-    if (state_machine->debug_enabled())
-      std::cout << this->get_mover() << std::endl;
-
-    if (state_machine->debug_enabled())
-      std::cout << "producer starting " << rounds << std::endl;
-
-    while (rounds--) {
-      if (stop_source_.stop_requested()) {
-        break;
-      }
-
-      run();
-    }
-    if (state_machine->debug_enabled())
-      std::cout << "run stopping" << std::endl;
-    state_machine->do_stop();
-  }
-
-  /**
-   * Same as `run` but with random delays inserted.  Used for testing to
-   * encourage race conditions and deadlocks.
-   */
-  void run_with_delays(size_t rounds) {
-    auto state_machine = this->get_mover();
-    if (state_machine->debug_enabled())
-      std::cout << this->get_mover() << std::endl;
-
-    while (rounds--) {
-      if (state_machine->debug_enabled())
-        std::cout << "producer starting " << rounds << std::endl;
-
-      switch (f_.index()) {
-        case 0:
-          Base::inject(std::get<0>(f_)());
-          break;
-        case 1:
-          Base::inject(std::get<1>(f_)(stop_source_));
-          break;
-        default:
-          throw std::logic_error("Impossible index for variant");
-      }
-
-      if (state_machine->debug_enabled())
-        std::cout << "producer injected " << rounds << std::endl;
-
-      std::this_thread::sleep_for(std::chrono::microseconds(random_us(555)));
-
-      state_machine->do_fill();
-      if (state_machine->debug_enabled())
-        std::cout << "producer filled " << rounds << std::endl;
-
-      std::this_thread::sleep_for(std::chrono::microseconds(random_us(555)));
-
-      state_machine->do_push();
-      if (state_machine->debug_enabled())
-        std::cout << "producer pushed " << rounds << std::endl;
-
-      std::this_thread::sleep_for(std::chrono::microseconds(random_us(555)));
-    }
-    if (state_machine->debug_enabled())
-      std::cout << "run stopping" << std::endl;
-    state_machine->do_stop();
-  }
-};
-
-/**
- * Consumer node.  Constructed with a function that accepts Blocks and returns
- * void.
- *
- * @tparam Mover_T The type of item mover to be used by this class.  The class
- * can invoke any of the functions in the mover.  The `ConsumerNode` will invoke
- * `do_pull`, `do_drain`, and `extract`.
- *
- * @param Block The type of data to be obtained from the item mover and
- * consumed.
- */
-template <template <class> class Mover_T, class Block>
-class ConsumerNode : public GraphNode, public Sink<Mover_T, Block> {
-  std::function<void(const Block&)> f_;
-
- public:
-  using Base = Sink<Mover_T, Block>;
-
- public:
-  /**
-   * Trivial default constructor, for testing.
-   */
-  ConsumerNode() = default;
-  ConsumerNode(const ConsumerNode&) {
-  }
-  ConsumerNode(ConsumerNode&&) = default;
-
-  /**
-   * Constructor
-   *
-   * @tparam The type of the function (or function object) that accepts items.
-   * May be an actual function, a function object, or the result of `std::bind`.
-   *
-   * @param f A function that accepts items.  Must be invocable with an object
-   * of type `Block`.
-   */
-  template <class Function>
-  explicit ConsumerNode(
-      Function&& f,
-      std::enable_if_t<std::is_invocable_r_v<void, Function, Block>, void**> =
-          nullptr)
-      : f_{std::forward<Function>(f)} {
-  }
-
-  /**
-   * Constructor for anything non-invocable.  It is here to provide more
-   * meaningful error messages when the constructor is called with wrong type of
-   * arguments.
-   */
-  template <class Function>
-  explicit ConsumerNode(
-      Function&&,
-      std::enable_if_t<!std::is_invocable_r_v<void, Function, Block>, void**> =
-          nullptr) {
-    static_assert(
-        std::is_invocable_v<Function, Block>,
-        "Sink constructor with non-invocable type");
-  }
-
-  void run() {
-    auto state_machine = this->get_mover();
-    //  {{ state == st_00 ∨ state == st_10 } ∧ { item == empty }}
-    //  ∨
-    //  {{ state == st_01 } ∨ { state == st_11 } ∧ { item == full }}
-    state_machine->do_pull();
-    //  { state == st_01 ∨ state == st_11 } ∧ { item == full }
-
-    if (state_machine->debug_enabled())
-      std::cout << "consumer pulled "
-                << " ( done: " << state_machine->is_done() << " )" << std::endl;
-
-    if (state_machine->is_done()) {
-      if (state_machine->debug_enabled())
-        std::cout << "consumer done i " << std::endl;
-      return;
-    }
-
-    if (state_machine->debug_enabled())
-      std::cout << "consumer checked done "
-                << " ( done: " << state_machine->is_done() << " )" << std::endl;
-
-    //  { state == st_01 ∨ state == st_11 } ∧ { item == full }
-
-    // Returns an optional, may not be necessary given stop state
-    // @todo Pass in b as parameter so assignment is atomic
-    auto b = Base::extract();
-    //  { state == st_01 ∨ state == st_11 } ∧ { item == empty }  (This is
-    //  bad.) Source cannot change st_11 until drain is called.
-
-    if (state_machine->debug_enabled())
-      std::cout << "consumer extracted, about to drain " << std::endl;
-
-    state_machine->do_drain();
-    //  {{ state == st_00 ∨ state == st_10 } ∧ { item == empty }}
-    //  ∨
-    //  {{ state == st_01 } ∨ { state == st_11 } ∧ { item == full }}
-    //  Since Source could have filled and pushed (perhaps twice)
-
-    //  We could move drain here and make atomic with extract() ?
-    //  Then would have { state == st_00 ∨ state == st_10 } ∧ { item == empty
-    //  } And Source would be notified, which could change state to
-    //  {{ state == st_01 ∨ state == st_11 } ∧ { item == full }}
-    //  ∨
-    //  {{ state == st_10 } ∧ { item == empty }
-    //  We have the previous item in b, so { item == full } is okay
-    //  This would benefit concurrency
-
-    if (state_machine->debug_enabled())
-      std::cout << "consumer drained " << std::endl;
-
-    //  Or maybe not have an extract and just send (full) item to f_() ?
-    CHECK(b.has_value());
-
-    //  Here we have that item has been extracted and
-    // { item == empty } ∨ { item == full }
-    // (but would be different item if full)
-    f_(*b);
-    //  Here we have that item has been processed and
-    // { item == empty } ∨ { item == full }
-    // Deallocate b
-
-    if (state_machine->debug_enabled())
-      std::cout << "consumer ran function " << std::endl;
-  }
-
-  /**
-   * Function for obtaining items from the item mover and invoking the stored
-   * function on each item. The `run` function will invoke the stored
-   * function multiple times or until the state machine in the item mover is
-   * stopped, whichever happens first.
-   *
-   * @param rounds The maximum number of times to invoke the producer function.
-   */
-  void run(size_t rounds) {
-    auto state_machine = this->get_mover();
-
-    while (rounds--) {
-      if (state_machine->debug_enabled()) {
-        std::cout << "consumer starting " << rounds << std::endl;
-        std::cout << this->get_mover() << std::endl;
-      }
-
-      if (state_machine->is_done()) {
-        if (state_machine->debug_enabled())
-          std::cout << "consumer breaking ii " << rounds << std::endl;
-        break;
-      }
-      run();
-    }
-    if (!state_machine->is_done()) {
-      state_machine->do_pull();
-    }
-  }
-
-  /**
-   * Same as the above function but with random delays inserted to encourage
-   * race conditions and deadlocks.
-   */
-  void run_with_delays(size_t rounds) {
-    auto state_machine = this->get_mover();
-
-    while (rounds--) {
-      if (state_machine->debug_enabled())
-        std::cout << "consumer starting " << rounds << std::endl;
-
-      if (state_machine->debug_enabled())
-        std::cout << this->get_mover() << std::endl;
-
-      state_machine->do_pull();
-      if (state_machine->debug_enabled())
-        std::cout << "consumer pulled " << rounds << std::endl;
-
-      std::this_thread::sleep_for(std::chrono::microseconds(random_us(555)));
-
-      if (state_machine->is_done()) {
-        break;
-      }
-
-      if (state_machine->debug_enabled())
-        std::cout << "consumer checked done " << rounds << std::endl;
-
-      auto b = Base::extract();
-
-      if (state_machine->debug_enabled())
-        std::cout << "consumer extracted, about to drain " << rounds
-                  << std::endl;
-
-      std::this_thread::sleep_for(std::chrono::microseconds(random_us(555)));
-
-      state_machine->do_drain();
-
-      if (state_machine->debug_enabled())
-        std::cout << "consumer drained " << rounds << std::endl;
-
-      std::this_thread::sleep_for(std::chrono::microseconds(random_us(555)));
-
-      f_(*b);
-
-      if (state_machine->debug_enabled())
-        std::cout << "consumer ran function " << rounds << std::endl;
-
-      std::this_thread::sleep_for(std::chrono::microseconds(random_us(555)));
-
-      if (state_machine->is_done()) {
-        break;
-      }
-    }
-    if (!state_machine->is_done()) {
-      state_machine->do_pull();
-    }
-  }
-};
-
-/**
- * Function node. Constructed with function that accepts a Block and returns
- * a Block.  Derived from both `Sink` and `Source`.  The `FunctionNode` accepts
- * an item on its `Sink` and submits it to its `Source`
- *
- * @tparam SinkMover_T The type of item mover to be used by the `Sink` part of
- * this class.  The class can invoke any of the functions in the mover.  The
- * `Source` part of the `FunctionNode` will invoke `do_fill`, `do_push`,
- * `inject`, and `do_stop`.
- *
- * @tparam SourceMover_T The type of item mover to be used with the
- * `ProducerNode` part of thi class. It is a template template to be composed
- * with `Block`.
- *
- * @tparam BlockIn The type of item to be consumed by the `Sink` part of the
- * `ProducerNode`.
- *
- * @tparam BlockIn The type of item to be produced by the `Source` part of the
- * `ProducerNode`.
- *
- * @todo Do we want to be able to put things directly into the `Sink`?
- */
-template <
-    template <class>
-    class SinkMover_T,
-    class BlockIn,
-    template <class> class SourceMover_T = SinkMover_T,
-    class BlockOut = BlockIn>
-class FunctionNode : public GraphNode,
-                     public Source<SourceMover_T, BlockOut>,
-                     public Sink<SinkMover_T, BlockIn> {
-  std::function<BlockOut(const BlockIn&)> f_;
-  using SourceBase = Source<SourceMover_T, BlockOut>;
-  using SinkBase = Sink<SinkMover_T, BlockIn>;
-
- public:
-  /**
-   * Trivial default constructor, for testing.
-   */
-  FunctionNode() = default;
-  FunctionNode(const FunctionNode&) {
-  }
-  FunctionNode(FunctionNode&&) = default;
-
-  /**
-   * Constructor
-   * @param f A function that accepts items.
-   * @tparam The type of the function (or function object) that accepts items.
-   */
-  template <class Function>
-  explicit FunctionNode(
-      Function&& f,
-      std::enable_if_t<
-          std::is_invocable_r_v<BlockOut, Function, BlockIn>,
-          void**> = nullptr)
-      : f_{std::forward<Function>(f)} {
-  }
-
-  /**
-   * Constructor for anything non-invocable.  It is here to provide more
-   * meaningful error messages when the constructor is called with wrong type of
-   * arguments.
-   */
-  template <class Function>
-  explicit FunctionNode(
-      Function&&,
-      std::enable_if_t<
-          !std::is_invocable_r_v<BlockOut, Function, BlockIn>,
-          void**> = nullptr) {
-    static_assert(
-        std::is_invocable_r_v<BlockOut, Function, BlockIn>,
-        "Function constructor with non-invocable type");
-  }
-
-  void run() {
-    auto source_state_machine = SourceBase::get_mover();
-    auto sink_state_machine = SinkBase::get_mover();
-
-    sink_state_machine->do_pull();
-
-    if (sink_state_machine->debug_enabled())
-      std::cout << "function pulled "
-                << " ( done: " << sink_state_machine->is_done() << " )"
-                << std::endl;
-
-    /*
-     * The "other side" of the sink state machine is a `Source`, which can be
-     * stopped.  Similarly, the "other side" of the `Source` could be stopped.
-     */
-    if (source_state_machine->is_done() || sink_state_machine->is_done()) {
-      if (sink_state_machine->debug_enabled())
-        std::cout << "function returning i " << std::endl;
-      return;
-    }
-
-    if (sink_state_machine->debug_enabled())
-      std::cout << "function checked done "
-                << " ( done: " << sink_state_machine->is_done() << " )"
-                << std::endl;
-
-    auto b = SinkBase::extract();
-
-    if (sink_state_machine->debug_enabled())
-      std::cout << "function extracted, about to drain " << std::endl;
-
-    sink_state_machine->do_drain();
-
-    if (sink_state_machine->debug_enabled())
-      std::cout << "function drained " << std::endl;
-
-    if (b.has_value()) {
-      auto j = f_(*b);
-
-      if (sink_state_machine->debug_enabled())
-        std::cout << "function ran function " << std::endl;
-
-      SourceBase::inject(j);
-      if (source_state_machine->debug_enabled())
-        std::cout << "function injected " << std::endl;
-
-      source_state_machine->do_fill();
-      if (source_state_machine->debug_enabled())
-        std::cout << "function filled " << std::endl;
-
-      source_state_machine->do_push();
-      if (source_state_machine->debug_enabled())
-        std::cout << "function pushed " << std::endl;
-
-    } else {
-      if (source_state_machine->debug_enabled()) {
-        std::cout << "No value in function node @ " << std::endl;
-        std::cout << "State = " << str(sink_state_machine->state()) << " @ "
-                  << std::endl;
-      }
-      return;
-    }
-
-    if (source_state_machine->is_done() || sink_state_machine->is_done()) {
-      if (sink_state_machine->debug_enabled())
-        std::cout << "function break ii " << std::endl;
-      return;
-    }
-  }
-
-  /**
-   * Function for extracting data from the item mover, invoking the function in
-   * the `FunctionNode` and sending the result to * the item mover.  The
-   * `run` function will invoke the stored function * multiple times, given
-   * by the input parameter, or until the node is stopped, * whichever happens
-   * first.It will also issue `stop` if either its `Sink` portion or its
-   * `Source` portion is stopped.
-   *
-   * @param rounds The maximum number of times to invoke the producer function.
-   */
-  void run(size_t rounds) {
-    auto source_state_machine = SourceBase::get_mover();
-    auto sink_state_machine = SinkBase::get_mover();
-
-    while (rounds--) {
-      if (sink_state_machine->is_done() || source_state_machine->is_done()) {
-        break;
-      }
-      run();
-    }
-    if (!sink_state_machine->is_done()) {
-      if (sink_state_machine->debug_enabled())
-        std::cout << "function final pull " << rounds << std::endl;
-      sink_state_machine->do_pull();
-    }
-    source_state_machine->do_stop();
-  }
-
-  /**
-   * Same as the previous function, but with random delays inserted between
-   * operations to expose race conditions and deadlocks.
-   */
-  void run_with_delays(size_t rounds) {
-    auto source_state_machine = SourceBase::get_mover();
-    auto sink_state_machine = SinkBase::get_mover();
-
-    while (rounds--) {
-      sink_state_machine->do_pull();
-
-      std::this_thread::sleep_for(std::chrono::microseconds(random_us(555)));
-
-      if (source_state_machine->is_done() || sink_state_machine->is_done()) {
-        break;
-      }
-
-      CHECK(is_sink_full(sink_state_machine->state()) == "");
-      auto b = SinkBase::extract();
-
-      std::this_thread::sleep_for(std::chrono::microseconds(random_us(555)));
-
-      sink_state_machine->do_drain();
-
-      std::this_thread::sleep_for(std::chrono::microseconds(random_us(555)));
-      if (b.has_value()) {
-        auto j = f_(*b);
-
-        SourceBase::inject(j);
-        std::this_thread::sleep_for(std::chrono::microseconds(random_us(555)));
-
-        source_state_machine->do_fill();
-        std::this_thread::sleep_for(std::chrono::microseconds(random_us(555)));
-        source_state_machine->do_push();
-
-      } else {
-        if (source_state_machine->debug_enabled())
-          std::cout << "No value in function node" << std::endl;
-        break;
-      }
-      if (rounds == 0) {
-        sink_state_machine->do_pull();
-      }
-      std::this_thread::sleep_for(std::chrono::microseconds(random_us(555)));
-    }
-    source_state_machine->do_stop();
-  }
-};
-
-}  // namespace tiledb::common
-=======
->>>>>>> bb55c005
 #endif  // TILEDB_DAG_NODE_H