--- conflicted
+++ resolved
@@ -34,80 +34,5 @@
     add_subdirectory(test)
 endif()
 
-<<<<<<< HEAD
-
-# list(APPEND NODES_SIEVE_SOURCES
-#    test/nodes_sieve.cc
-# )
-# gather_sources(${NODES_SIEVE_SOURCES})
-
-#
-# Object library for other units to depend upon
-#
-#add_library(nodes_sieve OBJECT ${NODES_SIEVE_SOURCES})
-#target_link_libraries(nodes_sieve PUBLIC baseline $<TARGET_OBJECTS:baseline>)
-
-#
-# Since there are no components, there is no object library to test compile
-#
-# add_executable(compile_nodes_sieve EXCLUDE_FROM_ALL)
-# target_link_libraries(compile_nodes_sieve PRIVATE nodes_sieve)
-# target_sources(compile_nodes_sieve PRIVATE test/compile_nodes_sieve_main.cc)
-
-if (TILEDB_TESTS)
-    add_executable(nodes_sieve EXCLUDE_FROM_ALL)
-
-#    target_link_libraries(nodes_sieve PUBLIC nodes_sieve)
-#    find_package(Catch_EP REQUIRED)
-#    target_link_libraries(nodes_sieve PUBLIC Catch2::Catch2)
-#    target_link_libraries(nodes_sieve PUBLIC $<TARGET_OBJECTS:thread_pool>)
-#    target_link_libraries(nodes_sieve PUBLIC $<TARGET_OBJECTS:baseline>)
-#    target_link_libraries(nodes_sieve PUBLIC baseline>)
-
-    # Sources for code elsewhere required for tests
-    target_sources(nodes_sieve PUBLIC ${DEPENDENT_SOURCES})
-
-    # Sources for tests
-    target_sources(nodes_sieve PUBLIC
-            test/nodes_sieve.cc
-            )
-
-# Not a test (yet) per se
-#    add_test(
-#            NAME "nodes_sieve"
-#            COMMAND $<TARGET_FILE:nodes_sieve> --durations=yes
-#            WORKING_DIRECTORY ${CMAKE_CURRENT_SOURCE_DIR}
-#    )
-endif()
-
-
-#
-# Test-compile of object library ensures link-completeness
-#
-# add_executable(compile_stop_source EXCLUDE_FROM_ALL)
-# add_dependencies(all_link_complete compile_stop_source)
-# target_sources(compile_stop_source PRIVATE test/compile_stop_source_main.cc)
-
-if (TILEDB_TESTS)
-    add_executable(unit_stop_source EXCLUDE_FROM_ALL)
-    find_package(Catch_EP REQUIRED)
-    target_link_libraries(unit_stop_source PUBLIC Catch2::Catch2)
-
-    # Sources for code elsewhere required for tests
-    target_sources(unit_stop_source PUBLIC ${DEPENDENT_SOURCES})
-
-    # Sources for tests
-    target_sources(unit_stop_source PUBLIC
-            test/unit_stop_source.cc
-            )
-
-    add_test(
-            NAME "unit_stop_source"
-            COMMAND $<TARGET_FILE:unit_stop_source> --durations=yes
-            WORKING_DIRECTORY ${CMAKE_CURRENT_SOURCE_DIR}
-    )
-endif()
-=======
 dag_add_header_only_object_library(simple_node)
-dag_add_header_only_object_library(general_node)
->>>>>>> bb55c005
+dag_add_header_only_object_library(general_node)